--- conflicted
+++ resolved
@@ -18,7 +18,7 @@
 )
 
 func init() {
-	componentName = flag.String("component", metro.Producer, "service to start")
+	componentName = flag.String("component", metro.Producer, "component to start")
 }
 
 func main() {
@@ -28,9 +28,17 @@
 
 	// parse the cmd input
 	flag.Parse()
+	// validate component
+	ok := metro.IsValidComponent(*componentName)
+	if !ok {
+		log.Fatalf("invalid component name input : %v", *componentName)
+	}
+
+	// read the env
+	env := boot.GetEnv()
 
 	// Init app dependencies
-	err := boot.InitMetro(ctx, *serviceName)
+	err := boot.InitMetro(ctx, env, *componentName)
 	if err != nil {
 		log.Fatalf("failed to init metro: %v", err)
 	}
@@ -43,17 +51,12 @@
 		}
 	}()
 
-<<<<<<< HEAD
-	// start the requested service
-	var service *metro.Service
-	service, err = metro.NewService(*serviceName, &boot.ServiceConfig)
-=======
 	// start the requested component
 	var component *metro.Component
-	component, err = metro.NewComponent(*componentName, &boot.Config)
->>>>>>> a55c37c9
+	component, err = metro.NewComponent(*componentName, &boot.ComponentConfig)
+
 	if err != nil {
-		log.Fatalf("error creating metro server: %v", err)
+		log.Fatalf("error creating metro component: %v", err)
 	}
 
 	errChan := component.Start(ctx)
