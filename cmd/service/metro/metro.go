package metro

import (
	"context"
	"fmt"

	"github.com/razorpay/metro/internal/config"
	"github.com/razorpay/metro/service"
	"github.com/razorpay/metro/service/producer"
	pull_consumer "github.com/razorpay/metro/service/pull-consumer"
	push_consumer "github.com/razorpay/metro/service/push-consumer"
)

const (
	// Producer component to which publishers publish messages
	Producer = "producer"
	// PullConsumer component from which subscribers pull messages
	PullConsumer = "pull-consumer"
	// PushConsumer component which fires webhooks to subscribers
	PushConsumer = "push-consumer"
)

var validComponents = []string{Producer, PullConsumer, PushConsumer}

func isValidComponent(component string) bool {
	for _, s := range validComponents {
		if s == component {
			return true
		}
	}
	return false
}

// Component is a holder for a metro's deployable component
type Component struct {
	name    string
	cfg     *config.ServiceConfig
	service service.IService
}

<<<<<<< HEAD
// newServer returns a new instance of a metro service component
func NewService(service string, cfg *config.ServiceConfig) (*Service, error) {
	if isValidService(service) == false {
		return nil, errors.New(fmt.Sprintf("invalid service name input : %v", service))
=======
// NewComponent returns a new instance of a metro service component
func NewComponent(component string, cfg *config.Config) (*Component, error) {
	if isValidComponent(component) == false {
		return nil, fmt.Errorf("invalid component name input : %v", component)
>>>>>>> a55c37c9
	}

	return &Component{
		cfg:  cfg,
		name: component,
	}, nil
}

// Start a metro component
func (c *Component) Start(ctx context.Context) <-chan error {
	errChan := make(chan error)

<<<<<<< HEAD
	s.service = s.startService(ctx, errChan)
=======
	componentConfig, ok := c.cfg.Components[c.name]

	if !ok {
		errChan <- fmt.Errorf("`%v` service missing config", c.name)
	}

	c.service = c.start(ctx, &componentConfig, errChan)
>>>>>>> a55c37c9
	return errChan
}

// Stop a metro component
func (c *Component) Stop() error {
	return c.service.Stop()
}

<<<<<<< HEAD
func (s *Service) startService(ctx context.Context, errChan chan<- error) service.IService {
=======
func (c *Component) start(ctx context.Context, config *config.Component, errChan chan<- error) service.IService {
>>>>>>> a55c37c9
	var svc service.IService

	switch c.name {
	case Producer:
		svc = producer.NewService(ctx, s.cfg)
	case PushConsumer:
		svc = push_consumer.NewService(ctx, s.cfg)
	case PullConsumer:
		svc = pull_consumer.NewService(ctx, s.cfg)
	}

	go svc.Start(errChan)

	return svc
}<|MERGE_RESOLUTION|>--- conflicted
+++ resolved
@@ -2,7 +2,6 @@
 
 import (
 	"context"
-	"fmt"
 
 	"github.com/razorpay/metro/internal/config"
 	"github.com/razorpay/metro/service"
@@ -22,7 +21,7 @@
 
 var validComponents = []string{Producer, PullConsumer, PushConsumer}
 
-func isValidComponent(component string) bool {
+func IsValidComponent(component string) bool {
 	for _, s := range validComponents {
 		if s == component {
 			return true
@@ -34,23 +33,12 @@
 // Component is a holder for a metro's deployable component
 type Component struct {
 	name    string
-	cfg     *config.ServiceConfig
+	cfg     *config.ComponentConfig
 	service service.IService
 }
 
-<<<<<<< HEAD
-// newServer returns a new instance of a metro service component
-func NewService(service string, cfg *config.ServiceConfig) (*Service, error) {
-	if isValidService(service) == false {
-		return nil, errors.New(fmt.Sprintf("invalid service name input : %v", service))
-=======
 // NewComponent returns a new instance of a metro service component
-func NewComponent(component string, cfg *config.Config) (*Component, error) {
-	if isValidComponent(component) == false {
-		return nil, fmt.Errorf("invalid component name input : %v", component)
->>>>>>> a55c37c9
-	}
-
+func NewComponent(component string, cfg *config.ComponentConfig) (*Component, error) {
 	return &Component{
 		cfg:  cfg,
 		name: component,
@@ -60,18 +48,7 @@
 // Start a metro component
 func (c *Component) Start(ctx context.Context) <-chan error {
 	errChan := make(chan error)
-
-<<<<<<< HEAD
-	s.service = s.startService(ctx, errChan)
-=======
-	componentConfig, ok := c.cfg.Components[c.name]
-
-	if !ok {
-		errChan <- fmt.Errorf("`%v` service missing config", c.name)
-	}
-
-	c.service = c.start(ctx, &componentConfig, errChan)
->>>>>>> a55c37c9
+	c.service = c.start(ctx, errChan)
 	return errChan
 }
 
@@ -80,20 +57,16 @@
 	return c.service.Stop()
 }
 
-<<<<<<< HEAD
-func (s *Service) startService(ctx context.Context, errChan chan<- error) service.IService {
-=======
-func (c *Component) start(ctx context.Context, config *config.Component, errChan chan<- error) service.IService {
->>>>>>> a55c37c9
+func (c *Component) start(ctx context.Context, errChan chan<- error) service.IService {
 	var svc service.IService
 
 	switch c.name {
 	case Producer:
-		svc = producer.NewService(ctx, s.cfg)
+		svc = producer.NewService(ctx, c.cfg)
 	case PushConsumer:
-		svc = push_consumer.NewService(ctx, s.cfg)
+		svc = push_consumer.NewService(ctx, c.cfg)
 	case PullConsumer:
-		svc = pull_consumer.NewService(ctx, s.cfg)
+		svc = pull_consumer.NewService(ctx, c.cfg)
 	}
 
 	go svc.Start(errChan)
