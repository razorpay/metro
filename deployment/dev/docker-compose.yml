--- conflicted
+++ resolved
@@ -10,11 +10,7 @@
       - monitoring_rzp-dev-monitoring
     ports:
       - "8081:8081"
-<<<<<<< HEAD
       - "8082:8082"
-=======
-      - "3001:3000"
->>>>>>> 0322e619
     environment:
       - APP_ENV=dev_docker
       - METRO_COMPONENT=producer
@@ -35,7 +31,8 @@
       - dev_app-network
       - monitoring_rzp-dev-monitoring
     ports:
-      - "8084:8081"
+      - "8083:8083"
+      - "8084:8084"
     environment:
       - APP_ENV=dev_docker
       - METRO_COMPONENT=push-consumer
@@ -51,7 +48,8 @@
       - dev_app-network
       - monitoring_rzp-dev-monitoring
     ports:
-      - "8087:8081"
+      - "8085:8085"
+      - "8086:8086"
     environment:
       - APP_ENV=dev_docker
       - METRO_COMPONENT=pull-consumer
