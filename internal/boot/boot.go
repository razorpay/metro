--- conflicted
+++ resolved
@@ -17,41 +17,16 @@
 
 var (
 	// Config contains application configuration values.
-<<<<<<< HEAD
-	ServiceConfig config.ServiceConfig
+	ComponentConfig config.ComponentConfig
 
-=======
-	Config config.Config
 	// Tracer is used for creating spans for distributed tracing
->>>>>>> a55c37c9
 	Tracer opentracing.Tracer
 	// Closer holds an instance to the RequestTracing object's Closer.
 	Closer io.Closer
 )
 
-<<<<<<< HEAD
-func getEnv() string {
-=======
-func init() {
-	// Init config
-	err := config_reader.NewDefaultConfig().Load(GetEnv(), &Config)
-	if err != nil {
-		log.Fatal(err)
-	}
-
-	/*
-		queues, err := queue.New(&Config.Queue)
-		if err != nil {
-			log.Fatal(err.Error())
-		}
-	*/
-
-	//Worker = worker.NewManager(&Config.Worker, queues, Logger(context.Background()))
-}
-
 // GetEnv returns the current environment, prod, dev etc
 func GetEnv() string {
->>>>>>> a55c37c9
 	// Fetch env for bootstrapping
 	environment := os.Getenv("APP_ENV")
 	if environment == "" {
@@ -62,41 +37,38 @@
 }
 
 // initialize all core dependencies for the application
-func initialize(ctx context.Context, service string) error {
-	// get env (dev/stage/prod) and init config
-	env := getEnv()
-
-	// read the service config for env
+func initialize(ctx context.Context, env string, component string) error {
+	// read the component config for env
 	var appConfig config.Config
 	err := config_reader.NewDefaultConfig().Load(env, &appConfig)
 	if err != nil {
 		log.Fatal(err)
 	}
 
-	serviceConfig, ok := appConfig[service]
+	componentConfig, ok := appConfig[component]
 
 	if !ok {
-		log.Fatal(fmt.Errorf("`%v` service missing config", service))
+		log.Fatal(fmt.Errorf("`%v` component missing config", component))
 	}
 
-	ServiceConfig = serviceConfig
+	ComponentConfig = componentConfig
 
 	// Initializes Sentry monitoring client.
-	sentry, err := sentrypkg.InitSentry(ServiceConfig.Sentry, env)
+	sentry, err := sentrypkg.InitSentry(ComponentConfig.Sentry, env)
 	if err != nil {
 		return err
 	}
 	// Initializes logging driver.
 	servicekv := map[string]interface{}{
-		"appEnv":        ServiceConfig.App.Env,
-		"serviceName":   ServiceConfig.App.ServiceName,
-		"gitCommitHash": ServiceConfig.App.GitCommitHash,
+		"appEnv":        ComponentConfig.App.Env,
+		"serviceName":   ComponentConfig.App.ServiceName,
+		"gitCommitHash": ComponentConfig.App.GitCommitHash,
 	}
 	logger, err := logpkg.NewLogger(env, servicekv, sentry)
 	if err != nil {
 		return err
 	}
-	Tracer, Closer, err = tracing.Init(ServiceConfig.Tracing, logger.Desugar())
+	Tracer, Closer, err = tracing.Init(ComponentConfig.Tracing, logger.Desugar())
 	if err != nil {
 		return err
 	}
@@ -104,14 +76,9 @@
 	return nil
 }
 
-<<<<<<< HEAD
-func InitMetro(ctx context.Context, service string) error {
-	err := initialize(ctx, service)
-=======
-// InitMetro initialised all singletons for the application
-func InitMetro(ctx context.Context, env string) error {
-	err := initialize(ctx, env)
->>>>>>> a55c37c9
+func InitMetro(ctx context.Context, env string, service string) error {
+	err := initialize(ctx, env, service)
+
 	if err != nil {
 		return err
 	}
