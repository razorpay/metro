--- conflicted
+++ resolved
@@ -313,13 +313,6 @@
 			defer wg.Done()
 			err := producer.Flush(defaultFlushTimeoutMs)
 			if err != nil {
-<<<<<<< HEAD
-				logger.Ctx(ctx).Errorw("brokerstore: error flushing producer", "error", err.Error())
-				return
-			}
-			b.producerMap.Delete(key)
-			logger.Ctx(ctx).Infow("brokerstore: successfully flushed producer")
-=======
 				logger.Ctx(ctx).Errorw("brokerstore: error flushing producer",
 					"key", key,
 					"error", err.Error(),
@@ -328,7 +321,6 @@
 			}
 			b.producerMap.Delete(key)
 			logger.Ctx(ctx).Infow("brokerstore: sucessfully flushed producer", "key", key)
->>>>>>> 6fbca989
 		}(&wg)
 		return true
 	})
