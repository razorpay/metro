--- conflicted
+++ resolved
@@ -78,11 +78,7 @@
 	GetAdmin(ctx context.Context, op messagebroker.AdminClientOptions) (messagebroker.Admin, error)
 
 	// FlushAllProducers will iterate over the producer map, and flush all messages in the producer buffer
-<<<<<<< HEAD
-	FlushAllProducers() bool
-=======
 	FlushAllProducers(ctx context.Context) error
->>>>>>> 379cccc7
 }
 
 // NewBrokerStore returns a concrete implementation IBrokerStore
@@ -305,15 +301,6 @@
 }
 
 // FlushAllProducers will iterate over the producer map, and flush all messages in the producer buffer
-<<<<<<< HEAD
-func (b *BrokerStore) FlushAllProducers() bool {
-	b.producerMap.Range(func(key, producer interface{}) bool {
-		producer.(messagebroker.Producer).Flush(defaultFlushTimeoutMs)
-		b.producerMap.Delete(key)
-		return true
-	})
-	return true
-=======
 func (b *BrokerStore) FlushAllProducers(ctx context.Context) error {
 	logger.Ctx(ctx).Infow("brokerstore: request to flush all producers")
 
@@ -335,5 +322,4 @@
 	})
 	wg.Wait()
 	return nil
->>>>>>> 379cccc7
 }