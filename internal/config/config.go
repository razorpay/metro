package config

import (
	"github.com/razorpay/metro/pkg/messagebroker"
	"github.com/razorpay/metro/pkg/monitoring/sentry"
	"github.com/razorpay/metro/pkg/tracing"
)

<<<<<<< HEAD
type Config map[string]ServiceConfig

type ServiceConfig struct {
	App        App
	Sentry     *sentry.Config
	Tracing    tracing.Config
	Broker     Broker
	Interfaces struct {
		Api NetworkInterfaces
	}
=======
// Config for metro
type Config struct {
	App     App
	Sentry  *sentry.Config
	Tracing tracing.Config
	// Components is a map of service name to service config items
	Components map[string]Component
>>>>>>> a55c37c9
}

// App contains application-specific config values
type App struct {
	Env             string
	ServiceName     string
	ShutdownTimeout int
	ShutdownDelay   int
	GitCommitHash   string
}

<<<<<<< HEAD
type Broker struct {
=======
// Component specific configuration
type Component struct {
	Interfaces struct {
		API NetworkInterfaces
	}
>>>>>>> a55c37c9
	Variant      string // kafka or pulsar
	BrokerConfig messagebroker.BrokerConfig
}

// NetworkInterfaces contains all exposed interfaces
type NetworkInterfaces struct {
	GrpcServerAddress     string
	HTTPServerAddress     string
	InternalServerAddress string
}<|MERGE_RESOLUTION|>--- conflicted
+++ resolved
@@ -6,26 +6,16 @@
 	"github.com/razorpay/metro/pkg/tracing"
 )
 
-<<<<<<< HEAD
-type Config map[string]ServiceConfig
+type Config map[string]ComponentConfig
 
-type ServiceConfig struct {
+type ComponentConfig struct {
 	App        App
 	Sentry     *sentry.Config
 	Tracing    tracing.Config
 	Broker     Broker
 	Interfaces struct {
-		Api NetworkInterfaces
+		API NetworkInterfaces
 	}
-=======
-// Config for metro
-type Config struct {
-	App     App
-	Sentry  *sentry.Config
-	Tracing tracing.Config
-	// Components is a map of service name to service config items
-	Components map[string]Component
->>>>>>> a55c37c9
 }
 
 // App contains application-specific config values
@@ -37,15 +27,7 @@
 	GitCommitHash   string
 }
 
-<<<<<<< HEAD
 type Broker struct {
-=======
-// Component specific configuration
-type Component struct {
-	Interfaces struct {
-		API NetworkInterfaces
-	}
->>>>>>> a55c37c9
 	Variant      string // kafka or pulsar
 	BrokerConfig messagebroker.BrokerConfig
 }
