--- conflicted
+++ resolved
@@ -8,16 +8,6 @@
 )
 
 type Config struct {
-<<<<<<< HEAD
-	App      App
-	Sentry   Sentry
-	Auth     Auth
-	Tracing  tracing.Config
-	Job      Job
-	Queue    queue.Config
-	Worker   worker.Config
-	Producer Producer
-=======
 	App     App
 	Sentry  *sentry.Config
 	Auth    Auth
@@ -27,7 +17,6 @@
 	Worker  worker.Config
 	// Services is a map of service name to service config items
 	Services map[string]Service
->>>>>>> 6dfa011d
 }
 
 // App contains application-specific config values
