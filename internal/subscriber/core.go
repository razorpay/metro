--- conflicted
+++ resolved
@@ -2,7 +2,6 @@
 
 import (
 	"context"
-	"strconv"
 	"time"
 
 	"github.com/razorpay/metro/internal/brokerstore"
@@ -45,22 +44,7 @@
 	ackCh chan *AckMessage,
 	modAckCh chan *ModAckMessage) (ISubscriber, error) {
 
-<<<<<<< HEAD
-	groupID := subscription.Name
-
-	consumer, err := c.bs.GetConsumer(ctx, messagebroker.ConsumerClientOptions{Topics: []messagebroker.TopicPartition{
-		{
-			Topic:     subscription.Topic,
-			Partition: 0,
-		},
-		{
-			Topic:     subscription.GetRetryTopic(),
-			Partition: 0,
-		},
-	}, GroupID: groupID, GroupInstanceID: subscriberID})
-=======
-	consumer, err := NewConsumerManager(ctx, c.bs, timeoutInMs, subscriberID, subscription.Name, subscription.Topic, subscription.GetRetryTopic())
->>>>>>> 09b8c8d1
+	consumer, err := NewConsumerManager(ctx, c.bs, timeoutInMs, subscriberID, subscription.Name, subscription.Topic, subscription.GetRetryTopic(), 0)
 	if err != nil {
 		logger.Ctx(ctx).Errorw("subscriber: failed to create consumer", "error", err.Error())
 		return nil, err
@@ -155,18 +139,7 @@
 	ackCh chan *AckMessage,
 	modAckCh chan *ModAckMessage) (ISubscriber, error) {
 
-	groupID := subscription.Name + "-" + strconv.Itoa(partition)
-
-	consumer, err := c.bs.GetConsumer(ctx, messagebroker.ConsumerClientOptions{Topics: []messagebroker.TopicPartition{
-		{
-			Topic:     subscription.Topic,
-			Partition: partition,
-		},
-		{
-			Topic:     subscription.GetRetryTopic(),
-			Partition: partition,
-		},
-	}, GroupID: groupID, GroupInstanceID: subscriberID})
+	consumer, err := NewConsumerManager(ctx, c.bs, timeoutInMs, subscriberID, subscription.Name, subscription.Topic, subscription.GetRetryTopic())
 	if err != nil {
 		logger.Ctx(ctx).Errorw("subscriber: failed to create consumer", "error", err.Error())
 		return nil, err
