--- conflicted
+++ resolved
@@ -287,12 +287,10 @@
 							Topic:     tp.topic,
 							Partition: tp.partition,
 						})
-<<<<<<< HEAD
 						logger.Ctx(ctx).Infow("subscriber: pausing consumer", "topic", s.topic, "subscription", s.subscription)
 						subscriberPausedConsumersTotal.WithLabelValues(env, s.topic, s.subscription).Inc()
-=======
 						s.isPaused = true
->>>>>>> 5a7eb80d
+
 					}
 				}
 			} else {
