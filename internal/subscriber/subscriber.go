--- conflicted
+++ resolved
@@ -264,11 +264,11 @@
 // modifyAckDeadline for messages
 func (s *Subscriber) modifyAckDeadline(req *ModAckMessage) {
 	span, ctx := opentracing.StartSpanFromContext(req.ctx, "Subscriber:ModifyAck", opentracing.Tags{
-		"subscriber":   req.AckMessage.SubscriberID,
-		"topic":        req.AckMessage.Topic,
+		"subscriber":   req.ackMessage.SubscriberID,
+		"topic":        req.ackMessage.Topic,
 		"subscription": s.subscription,
-		"message_id":   req.AckMessage.MessageID,
-		"partition":    req.AckMessage.Partition,
+		"message_id":   req.ackMessage.MessageID,
+		"partition":    req.ackMessage.Partition,
 	})
 	defer span.Finish()
 
@@ -372,7 +372,72 @@
 			if req == nil {
 				continue
 			}
-<<<<<<< HEAD
+			if ctx.Err() != nil {
+				continue
+			}
+			caseStartTime := time.Now()
+			s.pull(req)
+			subscriberTimeTakenInRequestChannelCase.WithLabelValues(env, s.topic, s.subscription).Observe(time.Now().Sub(caseStartTime).Seconds())
+		case ackRequest := <-s.ackChan:
+			caseStartTime := time.Now()
+			if ctx.Err() != nil {
+				continue
+			}
+			s.acknowledge(ackRequest)
+			subscriberTimeTakenInAckChannelCase.WithLabelValues(env, s.topic, s.subscription).Observe(time.Now().Sub(caseStartTime).Seconds())
+		case modAckRequest := <-s.modAckChan:
+			caseStartTime := time.Now()
+			if ctx.Err() != nil {
+				continue
+			}
+			s.modifyAckDeadline(modAckRequest)
+			subscriberTimeTakenInModAckChannelCase.WithLabelValues(env, s.topic, s.subscription).Observe(time.Now().Sub(caseStartTime).Seconds())
+		case <-s.deadlineTicker.C:
+			caseStartTime := time.Now()
+			if ctx.Err() != nil {
+				continue
+			}
+			s.checkAndEvictBasedOnAckDeadline(ctx)
+			subscriberTimeTakenInDeadlineChannelCase.WithLabelValues(env, s.topic, s.subscription).Observe(time.Now().Sub(caseStartTime).Seconds())
+		case err := <-s.errChan:
+			if ctx.Err() != nil {
+				continue
+			}
+			if err != nil {
+				logger.Ctx(ctx).Errorw("subscriber: got error on errCh channel", "logFields", s.getLogFields(), "error", err.Error())
+			}
+		case <-ctx.Done():
+			logger.Ctx(ctx).Infow("subscriber: <-ctx.Done() called", "logFields", s.getLogFields())
+
+			s.deadlineTicker.Stop()
+
+			// dereference the in-memory map of messages
+			s.consumedMessageStats = nil
+
+			// close the response channel to stop any new message processing
+			close(s.responseChan)
+			close(s.errChan)
+
+			wasConsumerFound := s.bs.RemoveConsumer(ctx, s.subscriberID, messagebroker.ConsumerClientOptions{GroupID: s.subscription})
+			if wasConsumerFound {
+				// close consumer only if we are able to successfully find and delete consumer from the brokerStore.
+				// if the entry is already deleted from brokerStore, that means some other goroutine has already closed the consumer.
+				// in such cases do not attempt to close the consumer again else it will panic
+				s.consumer.Close(ctx)
+			}
+
+			close(s.closeChan)
+			return
+		}
+	}
+}
+
+func (s *Subscriber) pull(req *PullRequest) {
+	span, ctx := opentracing.StartSpanFromContext(req.ctx, "Subscriber:Pull", opentracing.Tags{
+		"subscriber":   s.subscriberID,
+		"subscription": s.subscription,
+	})
+	defer span.Finish()
 
 			// wrapping this code block in an anonymous function so that defer on time-taken metric can be scoped
 			func() {
@@ -380,193 +445,6 @@
 				defer func() {
 					subscriberTimeTakenInRequestChannelCase.WithLabelValues(env, s.topic, s.subscription.Name).Observe(time.Now().Sub(caseStartTime).Seconds())
 				}()
-
-				if s.consumer == nil {
-					return
-				}
-
-				if s.canConsumeMore() == false {
-					logger.Ctx(ctx).Infow("subscriber: cannot consume more messages before acking", "logFields", s.getLogFields())
-					// check if consumer is paused once maxOutstanding messages limit is hit
-					if s.isPaused == false {
-						// if not, pause all topic-partitions for consumer
-						for tp := range s.consumedMessageStats {
-							s.consumer.Pause(ctx, messagebroker.PauseOnTopicRequest{
-								Topic:     tp.topic,
-								Partition: tp.partition,
-							})
-							logger.Ctx(ctx).Infow("subscriber: pausing consumer", "logFields", s.getLogFields())
-							subscriberPausedConsumersTotal.WithLabelValues(env, s.topic, s.subscription.Name, s.subscriberID).Inc()
-							s.isPaused = true
-						}
-					}
-				} else {
-					// resume consumer if paused and is allowed to consume more messages
-					if s.isPaused {
-						s.isPaused = false
-						for tp := range s.consumedMessageStats {
-							s.consumer.Resume(ctx, messagebroker.ResumeOnTopicRequest{
-								Topic:     tp.topic,
-								Partition: tp.partition,
-							})
-							logger.Ctx(ctx).Infow("subscriber: resuming consumer", "logFields", s.getLogFields())
-							subscriberPausedConsumersTotal.WithLabelValues(env, s.topic, s.subscription.Name, s.subscriberID).Dec()
-						}
-					}
-				}
-
-				sm := make([]*metrov1.ReceivedMessage, 0)
-				resp, err := s.consumer.ReceiveMessages(ctx, messagebroker.GetMessagesFromTopicRequest{NumOfMessages: req.MaxNumOfMessages, TimeoutMs: s.timeoutInMs})
-				if err != nil {
-					logger.Ctx(ctx).Errorw("subscriber: error in receiving messages", "logFields", s.getLogFields(), "error", err.Error())
-
-					// Write empty data on the response channel in case of error, this is needed because sender blocks
-					// on the response channel in a goroutine after sending request, error channel is not read until
-					// response channel blocking call returns
-					s.responseChan <- &metrov1.PullResponse{ReceivedMessages: sm}
-
-					// send error details via error channel
-					s.errChan <- err
-					return
-				}
-
-				if len(resp.PartitionOffsetWithMessages) > 0 {
-					logFields := s.getLogFields()
-					logFields["messageCount"] = len(resp.PartitionOffsetWithMessages)
-					logger.Ctx(ctx).Infow("subscriber: non-zero messages from topics", "logFields", logFields)
-				}
-
-				for _, msg := range resp.PartitionOffsetWithMessages {
-					protoMsg := &metrov1.PubsubMessage{}
-					err = proto.Unmarshal(msg.Data, protoMsg)
-					if err != nil {
-						s.errChan <- err
-						continue
-					}
-
-					// set messageID and publish time
-					protoMsg.MessageId = msg.MessageID
-					ts := &timestamppb.Timestamp{}
-					ts.Seconds = msg.PublishTime.Unix() // test this
-					protoMsg.PublishTime = ts
-					// TODO: fix delivery attempt
-
-					// store the processed r1 in a map for limit checks
-					tp := NewTopicPartition(msg.Topic, msg.Partition)
-					if _, ok := s.consumedMessageStats[tp]; !ok {
-						// init the stats data store before updating
-						s.consumedMessageStats[tp] = NewConsumptionMetadata()
-
-						// query and set the max committed offset for each topic partition
-						resp, err := s.consumer.GetTopicMetadata(ctx, messagebroker.GetTopicMetadataRequest{
-							Topic:     s.topic,
-							Partition: msg.Partition,
-						})
-
-						if err != nil {
-							s.errChan <- err
-							continue
-						}
-						s.consumedMessageStats[tp].maxCommittedOffset = resp.Offset
-					}
-
-					ackDeadline := time.Now().Add(minAckDeadline).Unix()
-					s.consumedMessageStats[tp].Store(msg, ackDeadline)
-
-					ackID := NewAckMessage(s.subscriberID, msg.Topic, msg.Partition, msg.Offset, int32(ackDeadline), msg.MessageID).BuildAckID()
-					sm = append(sm, &metrov1.ReceivedMessage{AckId: ackID, Message: protoMsg, DeliveryAttempt: 1})
-
-					subscriberMessagesConsumed.WithLabelValues(env, msg.Topic, s.subscription.Name, s.subscriberID).Inc()
-					subscriberMemoryMessagesCountTotal.WithLabelValues(env, s.topic, s.subscription.Name, s.subscriberID).Set(float64(len(s.consumedMessageStats[tp].consumedMessages)))
-					subscriberTimeTakenFromPublishToConsumeMsg.WithLabelValues(env, s.topic, s.subscription.Name).Observe(time.Now().Sub(msg.PublishTime).Seconds())
-				}
-
-				if len(sm) > 0 {
-					s.logInMemoryStats(ctx)
-				}
-				s.responseChan <- &metrov1.PullResponse{ReceivedMessages: sm}
-			}()
-
-		case ackRequest := <-s.ackChan:
-			caseStartTime := time.Now()
-			s.acknowledge(ctx, ackRequest)
-			subscriberTimeTakenInAckChannelCase.WithLabelValues(env, s.topic, s.subscription.Name).Observe(time.Now().Sub(caseStartTime).Seconds())
-		case modAckRequest := <-s.modAckChan:
-			caseStartTime := time.Now()
-			s.modifyAckDeadline(ctx, modAckRequest)
-			subscriberTimeTakenInModAckChannelCase.WithLabelValues(env, s.topic, s.subscription.Name).Observe(time.Now().Sub(caseStartTime).Seconds())
-=======
-			if ctx.Err() != nil {
-				continue
-			}
-			caseStartTime := time.Now()
-			s.pull(req)
-			subscriberTimeTakenInRequestChannelCase.WithLabelValues(env, s.topic, s.subscription).Observe(time.Now().Sub(caseStartTime).Seconds())
-		case ackRequest := <-s.ackChan:
-			caseStartTime := time.Now()
-			if ctx.Err() != nil {
-				continue
-			}
-			s.acknowledge(ackRequest)
-			subscriberTimeTakenInAckChannelCase.WithLabelValues(env, s.topic, s.subscription).Observe(time.Now().Sub(caseStartTime).Seconds())
-		case modAckRequest := <-s.modAckChan:
-			caseStartTime := time.Now()
-			if ctx.Err() != nil {
-				continue
-			}
-			s.modifyAckDeadline(modAckRequest)
-			subscriberTimeTakenInModAckChannelCase.WithLabelValues(env, s.topic, s.subscription).Observe(time.Now().Sub(caseStartTime).Seconds())
->>>>>>> e5dc6fd1
-		case <-s.deadlineTicker.C:
-			caseStartTime := time.Now()
-			if ctx.Err() != nil {
-				continue
-			}
-			s.checkAndEvictBasedOnAckDeadline(ctx)
-<<<<<<< HEAD
-			subscriberTimeTakenInDeadlineChannelCase.WithLabelValues(env, s.topic, s.subscription.Name).Observe(time.Now().Sub(caseStartTime).Seconds())
-=======
-			subscriberTimeTakenInDeadlineChannelCase.WithLabelValues(env, s.topic, s.subscription).Observe(time.Now().Sub(caseStartTime).Seconds())
-		case err := <-s.errChan:
-			if ctx.Err() != nil {
-				continue
-			}
-			if err != nil {
-				logger.Ctx(ctx).Errorw("subscriber: got error on errCh channel", "logFields", s.getLogFields(), "error", err.Error())
-			}
->>>>>>> e5dc6fd1
-		case <-ctx.Done():
-			logger.Ctx(ctx).Infow("subscriber: <-ctx.Done() called", "logFields", s.getLogFields())
-
-			s.deadlineTicker.Stop()
-
-			// dereference the in-memory map of messages
-			s.consumedMessageStats = nil
-
-			// close the response channel to stop any new message processing
-			close(s.responseChan)
-			close(s.errChan)
-
-			wasConsumerFound := s.bs.RemoveConsumer(ctx, s.subscriberID, messagebroker.ConsumerClientOptions{GroupID: s.subscription.Name})
-			if wasConsumerFound {
-				// close consumer only if we are able to successfully find and delete consumer from the brokerStore.
-				// if the entry is already deleted from brokerStore, that means some other goroutine has already closed the consumer.
-				// in such cases do not attempt to close the consumer again else it will panic
-				s.consumer.Close(ctx)
-			}
-
-			close(s.closeChan)
-			return
-		}
-	}
-}
-
-func (s *Subscriber) pull(req *PullRequest) {
-	span, ctx := opentracing.StartSpanFromContext(req.ctx, "Subscriber:Pull", opentracing.Tags{
-		"subscriber":   s.subscriberID,
-		"subscription": s.subscription,
-	})
-	defer span.Finish()
 
 	if s.consumer == nil {
 		return
@@ -665,9 +543,9 @@
 		ackID := NewAckMessage(s.subscriberID, msg.Topic, msg.Partition, msg.Offset, int32(ackDeadline), msg.MessageID).BuildAckID()
 		sm = append(sm, &metrov1.ReceivedMessage{AckId: ackID, Message: protoMsg, DeliveryAttempt: 1})
 
-		subscriberMessagesConsumed.WithLabelValues(env, msg.Topic, s.subscription, s.subscriberID).Inc()
-		subscriberMemoryMessagesCountTotal.WithLabelValues(env, s.topic, s.subscription, s.subscriberID).Set(float64(len(s.consumedMessageStats[tp].consumedMessages)))
-		subscriberTimeTakenFromPublishToConsumeMsg.WithLabelValues(env, s.topic, s.subscription).Observe(time.Now().Sub(msg.PublishTime).Seconds())
+		subscriberMessagesConsumed.WithLabelValues(env, msg.Topic, s.subscription.Name, s.subscriberID).Inc()
+		subscriberMemoryMessagesCountTotal.WithLabelValues(env, s.topic, s.subscription.Name, s.subscriberID).Set(float64(len(s.consumedMessageStats[tp].consumedMessages)))
+		subscriberTimeTakenFromPublishToConsumeMsg.WithLabelValues(env, s.topic, s.subscription.Name).Observe(time.Now().Sub(msg.PublishTime).Seconds())
 	}
 
 	if len(sm) > 0 {
