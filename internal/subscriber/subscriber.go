--- conflicted
+++ resolved
@@ -389,14 +389,10 @@
 				s.errChan <- err
 				return
 			}
-<<<<<<< HEAD
-			logger.Ctx(ctx).Infow("subscriber: got messages from topics", "count", len(resp.PartitionOffsetWithMessages), "messages", resp.PartitionOffsetWithMessages)
-=======
 
 			if len(resp.PartitionOffsetWithMessages) > 0 {
-				logger.Ctx(ctx).Infow("subscriber: non-zero messages from topics", "message_count", len(resp.PartitionOffsetWithMessages), "messages", resp.PartitionOffsetWithMessages, "subscriber", s.subscriberID)
-			}
->>>>>>> df1351df
+				logger.Ctx(ctx).Infow("subscriber: non-zero messages from topics", "message_count", len(resp.PartitionOffsetWithMessages), "messages", resp.PartitionOffsetWithMessages)
+			}
 
 			sm := make([]*metrov1.ReceivedMessage, 0)
 			for _, msg := range resp.PartitionOffsetWithMessages {
