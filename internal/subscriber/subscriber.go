package subscriber

import (
	"container/heap"
	"context"
	"time"

	"github.com/razorpay/metro/internal/brokerstore"

	"github.com/razorpay/metro/internal/subscriber/customheap"

	"github.com/golang/protobuf/proto"
	"github.com/razorpay/metro/internal/subscription"
	"github.com/razorpay/metro/pkg/logger"
	"github.com/razorpay/metro/pkg/messagebroker"
	metrov1 "github.com/razorpay/metro/rpc/proto/v1"
	"google.golang.org/protobuf/types/known/timestamppb"
)

const (
	minAckDeadline = 10 * time.Minute
)

// ISubscriber is interface over high level subscriber
type ISubscriber interface {
	GetID() string
	GetSubscription() string
	// not exporting acknowledge() and  modifyAckDeadline() intentionally so that
	// all operations happen over the channel
	acknowledge(ctx context.Context, req *AckMessage)
	modifyAckDeadline(ctx context.Context, req *ModAckMessage)
	// the grpc proto is used here as well, to optimise for serialization
	// and deserialisation, a little unclean but optimal
	// TODO: figure a better way out
	GetResponseChannel() chan metrov1.PullResponse
	GetRequestChannel() chan *PullRequest
	GetAckChannel() chan *AckMessage
	GetModAckChannel() chan *ModAckMessage
	GetErrorChannel() chan error
	Stop()
	Run(ctx context.Context)
}

// Subscriber consumes messages from a topic
type Subscriber struct {
	subscription           string
	topic                  string
	retryTopic             string
	subscriberID           string
	subscriptionCore       subscription.ICore
	requestChan            chan *PullRequest
	responseChan           chan metrov1.PullResponse
	ackChan                chan *AckMessage
	modAckChan             chan *ModAckMessage
	errChan                chan error
	closeChan              chan struct{}
	deadlineTickerChan     chan bool
	timeoutInSec           int
	consumer               messagebroker.Consumer // consume messages from primary topic
	retryProducer          messagebroker.Producer // produce messages to retry topic
	cancelFunc             func()
	maxOutstandingMessages int64
	maxOutstandingBytes    int64
	consumedMessageStats   map[TopicPartition]*ConsumptionMetadata
	isPaused               bool
	ctx                    context.Context
	bs                     brokerstore.IBrokerStore
}

// canConsumeMore looks at sum of all consumed messages in all the active topic partitions and checks threshold
func (s *Subscriber) canConsumeMore() bool {
	totalConsumedMsgsForTopic := 0
	for _, cm := range s.consumedMessageStats {
		totalConsumedMsgsForTopic += len(cm.consumedMessages)
	}
	return totalConsumedMsgsForTopic <= int(s.maxOutstandingMessages)
}

// GetID ...
func (s *Subscriber) GetID() string {
	return s.subscriberID
}

// GetSubscription ...
func (s *Subscriber) GetSubscription() string {
	return s.subscription
}

// commits existing message on primary topic and pushes message to the pre-defined retry topic
func (s *Subscriber) retry(ctx context.Context, retryMsg *RetryMessage) {
	// remove message from the primary topic
	_, err := s.consumer.CommitByPartitionAndOffset(ctx, messagebroker.CommitOnTopicRequest{
		Topic:     retryMsg.Topic,
		Partition: retryMsg.Partition,
		Offset:    retryMsg.Offset,
	})

	if err != nil {
		logger.Ctx(ctx).Errorw("subscriber: commit to primary topic failed", "topic", s.topic, "err", err.Error())
		s.errChan <- err
		return
	}

	// then push message to the retry topic
	_, err = s.retryProducer.SendMessage(ctx, messagebroker.SendMessageToTopicRequest{
		Topic:      s.retryTopic,
		Message:    retryMsg.Data,
		TimeoutSec: 50,
		MessageID:  retryMsg.MessageID,
	})

	if err != nil {
		logger.Ctx(ctx).Errorw("subscriber: push to retry topic failed", "topic", s.retryTopic, "err", err.Error())
		s.errChan <- err
	}

	subscriberMessagesRetried.WithLabelValues(s.retryTopic, s.subscription).Add(1)
}

// acknowledge messages
func (s *Subscriber) acknowledge(ctx context.Context, req *AckMessage) {

	logger.Ctx(ctx).Infow("subscriber: got ack request", "ack_request", req.String())

	tp := req.ToTopicPartition()
	stats := s.consumedMessageStats[tp]

	if stats.offsetBasedMinHeap.IsEmpty() {
		return
	}

	msgID := req.MessageID
	msg := stats.consumedMessages[msgID].(messagebroker.ReceivedMessage)

	// if somehow an ack request comes for a message that has met deadline eviction threshold
	if req.HasHitDeadline() {

		// push to retry queue
		s.retry(ctx, NewRetryMessage(msg.Topic, msg.Partition, msg.Offset, msg.Data, msgID))

		removeMessageFromMemory(stats, req.MessageID)

		return
	}

	shouldCommit := false
	peek := stats.offsetBasedMinHeap.Indices[0]
	if req.Offset == peek.Offset {
		// NOTE: attempt a commit to broker only if the head of the offsetBasedMinHeap changes
		shouldCommit = true
	}

	if shouldCommit {
		_, err := s.consumer.CommitByPartitionAndOffset(ctx, messagebroker.CommitOnTopicRequest{
			Topic:     req.Topic,
			Partition: req.Partition,
			Offset:    req.Offset,
		})
		if err != nil {
			logger.Ctx(ctx).Errorw("subscriber: failed to commit message", "message", "peek", "error", err.Error())
			s.errChan <- err
			return
		}

		// after successful commit to broker, make sure to re-init the maxCommittedOffset in subscriber
		stats.maxCommittedOffset = req.Offset
	}

	removeMessageFromMemory(stats, req.MessageID)

	subscriberMessagesAckd.WithLabelValues(s.topic, s.subscription).Add(1)
	subscriberTimeTakenToAckMsg.WithLabelValues(s.topic, s.subscription).Observe(time.Now().Sub(msg.PublishTime).Seconds())
}

// cleans up all occurrences for a given msgId from the internal data-structures
func removeMessageFromMemory(stats *ConsumptionMetadata, msgID string) {
	delete(stats.consumedMessages, msgID)

	// remove message from offsetBasedMinHeap
	indexOfMsgInOffsetBasedMinHeap := stats.offsetBasedMinHeap.MsgIDToIndexMapping[msgID]
	msg := heap.Remove(&stats.offsetBasedMinHeap, indexOfMsgInOffsetBasedMinHeap).(*customheap.AckMessageWithOffset)
	delete(stats.offsetBasedMinHeap.MsgIDToIndexMapping, msgID)
	heap.Init(&stats.offsetBasedMinHeap)

	// remove same message from deadlineBasedMinHeap
	indexOfMsgInDeadlineBasedMinHeap := stats.deadlineBasedMinHeap.MsgIDToIndexMapping[msg.MsgID]
	heap.Remove(&stats.deadlineBasedMinHeap, indexOfMsgInDeadlineBasedMinHeap)
	delete(stats.deadlineBasedMinHeap.MsgIDToIndexMapping, msgID)
	heap.Init(&stats.deadlineBasedMinHeap)
}

// modifyAckDeadline for messages
func (s *Subscriber) modifyAckDeadline(ctx context.Context, req *ModAckMessage) {

	logger.Ctx(ctx).Infow("subscriber: got mod ack request", "mod_ack_request", req.String())

	tp := req.ackMessage.ToTopicPartition()
	stats := s.consumedMessageStats[tp]

	deadlineBasedHeap := stats.deadlineBasedMinHeap
	if deadlineBasedHeap.IsEmpty() {
		return
	}

	if req.ackDeadline == 0 {
		// modAck with deadline = 0 means nack
		// https://github.com/googleapis/google-cloud-go/blob/pubsub/v1.10.0/pubsub/iterator.go#L348

		msgID := req.ackMessage.MessageID
		msg := stats.consumedMessages[msgID].(messagebroker.ReceivedMessage)

		// push to retry queue
		s.retry(ctx, NewRetryMessage(msg.Topic, msg.Partition, msg.Offset, msg.Data, msgID))

		// cleanup message from memory
		removeMessageFromMemory(stats, msgID)

		return
	}

	// NOTE: currently we are not supporting non-zero mod ack. below code implementation is to handle that in future
	indexOfMsgInDeadlineBasedMinHeap := deadlineBasedHeap.MsgIDToIndexMapping[req.ackMessage.MessageID]

	// update the deadline of the identified message
	deadlineBasedHeap.Indices[indexOfMsgInDeadlineBasedMinHeap].AckDeadline = req.ackDeadline
	heap.Init(&deadlineBasedHeap)

	subscriberMessagesModAckd.WithLabelValues(s.topic, s.subscription).Add(1)
}

func (s *Subscriber) checkAndEvictBasedOnAckDeadline(ctx context.Context) {

	// do a deadline based eviction for all active topic-partition heaps
	for _, metadata := range s.consumedMessageStats {

		deadlineBasedHeap := metadata.deadlineBasedMinHeap
		if deadlineBasedHeap.IsEmpty() {
			continue
		}

		// peek deadline heap
		peek := deadlineBasedHeap.Indices[0]

		// check eligibility for eviction
		if peek.HasHitDeadline() {

			msgID := peek.MsgID
			msg := metadata.consumedMessages[msgID].(messagebroker.ReceivedMessage)

			// NOTE :  if push to retry queue fails due to any error, we do not delete from the deadline heap
			// this way the message is eligible to be retried
			s.retry(ctx, NewRetryMessage(msg.Topic, msg.Partition, msg.Offset, msg.Data, msgID))

			// cleanup message from memory only after a successful push to retry topic
			removeMessageFromMemory(metadata, peek.MsgID)

			logger.Ctx(ctx).Infow("subscriber: deadline eviction: message evicted", "msgId", peek.MsgID)
			subscriberMessagesDeadlineEvicted.WithLabelValues(s.topic, s.subscription).Add(1)
		}
	}
}

// Run loop
func (s *Subscriber) Run(ctx context.Context) {
	ticker := time.NewTicker(time.Duration(200) * time.Millisecond)
	go func(ctx context.Context, deadlineChan chan bool) {
		for {
			select {
			case <-ticker.C:
				deadlineChan <- true
			case <-ctx.Done():
				return
			}
		}
	}(ctx, s.deadlineTickerChan)
	for {
		select {
		case req := <-s.requestChan:
			if s.canConsumeMore() == false {
				logger.Ctx(ctx).Infow("subscriber: cannot consume more messages before acking", "topic", s.topic, "subscription", s.subscription)
				// check if consumer is paused once maxOutstanding messages limit is hit
				if s.isPaused == false {
					// if not, pause all topic-partitions for consumer
					for tp := range s.consumedMessageStats {
						s.consumer.Pause(ctx, messagebroker.PauseOnTopicRequest{
							Topic:     tp.topic,
							Partition: tp.partition,
						})
						logger.Ctx(ctx).Infow("subscriber: pausing consumer", "topic", s.topic, "subscription", s.subscription)
						subscriberPausedConsumersTotal.WithLabelValues(s.topic, s.subscription).Inc()
					}
				}
			} else {
				// resume consumer if paused and is allowed to consume more messages
				if s.isPaused {
					s.isPaused = false
					for tp := range s.consumedMessageStats {
						s.consumer.Resume(ctx, messagebroker.ResumeOnTopicRequest{
							Topic:     tp.topic,
							Partition: tp.partition,
						})
						logger.Ctx(ctx).Infow("subscriber: resuming consumer", "topic", s.topic, "subscription", s.subscription)
						subscriberPausedConsumersTotal.WithLabelValues(s.topic, s.subscription).Dec()
					}
				}
			}

			resp, err := s.consumer.ReceiveMessages(ctx, messagebroker.GetMessagesFromTopicRequest{NumOfMessages: req.MaxNumOfMessages, TimeoutSec: s.timeoutInSec})
			if err != nil {
				logger.Ctx(ctx).Errorw("subscriber: error in receiving messages", "msg", err.Error())
				s.errChan <- err
				return
			}
			logger.Ctx(ctx).Infow("subscriber: got messages from topics", "count", len(resp.PartitionOffsetWithMessages), "messages", resp.PartitionOffsetWithMessages, "subscriber", s.subscriberID)

			sm := make([]*metrov1.ReceivedMessage, 0)
			for _, msg := range resp.PartitionOffsetWithMessages {
				protoMsg := &metrov1.PubsubMessage{}
				err = proto.Unmarshal(msg.Data, protoMsg)
				if err != nil {
					s.errChan <- err
				}
				// set messageID and publish time
				protoMsg.MessageId = msg.MessageID
				ts := &timestamppb.Timestamp{}
				ts.Seconds = msg.PublishTime.Unix() // test this
				protoMsg.PublishTime = ts
				// TODO: fix delivery attempt

				// store the processed r1 in a map for limit checks
				tp := NewTopicPartition(msg.Topic, msg.Partition)
				if _, ok := s.consumedMessageStats[tp]; !ok {
					// init the stats data store before updating
					s.consumedMessageStats[tp] = NewConsumptionMetadata()

					// query and set the max committed offset for each topic partition
					resp, err := s.consumer.GetTopicMetadata(ctx, messagebroker.GetTopicMetadataRequest{
						Topic:     s.topic,
						Partition: msg.Partition,
					})

					if err != nil {
						s.errChan <- err
					}
<<<<<<< HEAD
					// set messageID and publish time
					protoMsg.MessageId = msg.MessageID
					ts := &timestamppb.Timestamp{}
					ts.Seconds = msg.PublishTime.Unix() // test this
					protoMsg.PublishTime = ts
					// TODO: fix delivery attempt

					// store the processed r1 in a map for limit checks
					tp := NewTopicPartition(msg.Topic, msg.Partition)
					if _, ok := s.consumedMessageStats[tp]; !ok {
						// init the stats data store before updating
						s.consumedMessageStats[tp] = NewConsumptionMetadata()

						// query and set the max committed offset for each topic partition
						resp, err := s.consumer.GetTopicMetadata(ctx, messagebroker.GetTopicMetadataRequest{
							Topic:     s.topic,
							Partition: msg.Partition,
						})

						if err != nil {
							s.errChan <- err

						}
						s.consumedMessageStats[tp].maxCommittedOffset = resp.Offset
						subscriberMessagesConsumed.WithLabelValues(msg.Topic, s.subscription).Add(1)
					}
=======
					s.consumedMessageStats[tp].maxCommittedOffset = resp.Offset
				}
>>>>>>> f151c0b8

				ackDeadline := time.Now().Add(minAckDeadline).Unix()
				s.consumedMessageStats[tp].Store(msg, ackDeadline)

<<<<<<< HEAD
					ackID := NewAckMessage(s.subscriberID, msg.Topic, msg.Partition, msg.Offset, int32(ackDeadline), msg.MessageID).BuildAckID()
					sm = append(sm, &metrov1.ReceivedMessage{AckId: ackID, Message: protoMsg, DeliveryAttempt: 1})
					subscriberMemoryMessagesCountTotal.WithLabelValues(s.topic, s.subscription).Set(float64(len(s.consumedMessageStats[tp].consumedMessages)))
				}
=======
				ackID := NewAckMessage(s.subscriberID, msg.Topic, msg.Partition, msg.Offset, int32(ackDeadline), msg.MessageID).BuildAckID()
				sm = append(sm, &metrov1.ReceivedMessage{AckId: ackID, Message: protoMsg, DeliveryAttempt: 1})
>>>>>>> f151c0b8
			}
			s.responseChan <- metrov1.PullResponse{ReceivedMessages: sm}
		case ackRequest := <-s.ackChan:
			s.acknowledge(ctx, ackRequest)
		case modAckRequest := <-s.modAckChan:
			s.modifyAckDeadline(ctx, modAckRequest)
		case <-s.deadlineTickerChan:
			s.checkAndEvictBasedOnAckDeadline(ctx)
		case <-ctx.Done():
			logger.Ctx(s.ctx).Infow("subscriber: <-ctx.Done() called", "subscription", s.subscription)
			wasConsumerFound := s.bs.RemoveConsumer(s.ctx, s.subscription, messagebroker.ConsumerClientOptions{GroupID: s.subscription})
			if wasConsumerFound {
				// close consumer only if we are able to successfully find and delete consumer from the brokerStore.
				// if the entry is already deleted from brokerStore, that means some other goroutine has already closed the consumer.
				// in such cases do not attempt to close the consumer again else it will panic
				s.consumer.Close(s.ctx)
			}
			s.closeChan <- struct{}{}
			return
		}
	}
}

// GetRequestChannel returns the chan from where request is received
func (s *Subscriber) GetRequestChannel() chan *PullRequest {
	return s.requestChan
}

// GetResponseChannel returns the chan where response is written
func (s *Subscriber) GetResponseChannel() chan metrov1.PullResponse {
	return s.responseChan
}

// GetErrorChannel returns the channel where error is written
func (s *Subscriber) GetErrorChannel() chan error {
	return s.errChan
}

// GetAckChannel returns the chan from where ack is received
func (s *Subscriber) GetAckChannel() chan *AckMessage {
	return s.ackChan
}

// GetModAckChannel returns the chan where mod ack is written
func (s *Subscriber) GetModAckChannel() chan *ModAckMessage {
	return s.modAckChan
}

// Stop the subscriber
func (s *Subscriber) Stop() {
	s.cancelFunc()
	<-s.closeChan
}<|MERGE_RESOLUTION|>--- conflicted
+++ resolved
@@ -342,26 +342,8 @@
 					if err != nil {
 						s.errChan <- err
 					}
-<<<<<<< HEAD
-					// set messageID and publish time
-					protoMsg.MessageId = msg.MessageID
-					ts := &timestamppb.Timestamp{}
-					ts.Seconds = msg.PublishTime.Unix() // test this
-					protoMsg.PublishTime = ts
-					// TODO: fix delivery attempt
-
-					// store the processed r1 in a map for limit checks
-					tp := NewTopicPartition(msg.Topic, msg.Partition)
-					if _, ok := s.consumedMessageStats[tp]; !ok {
-						// init the stats data store before updating
-						s.consumedMessageStats[tp] = NewConsumptionMetadata()
-
-						// query and set the max committed offset for each topic partition
-						resp, err := s.consumer.GetTopicMetadata(ctx, messagebroker.GetTopicMetadataRequest{
-							Topic:     s.topic,
-							Partition: msg.Partition,
-						})
-
+					s.consumedMessageStats[tp].maxCommittedOffset = resp.Offset
+				}
 						if err != nil {
 							s.errChan <- err
 
@@ -369,23 +351,16 @@
 						s.consumedMessageStats[tp].maxCommittedOffset = resp.Offset
 						subscriberMessagesConsumed.WithLabelValues(msg.Topic, s.subscription).Add(1)
 					}
-=======
-					s.consumedMessageStats[tp].maxCommittedOffset = resp.Offset
-				}
->>>>>>> f151c0b8
 
 				ackDeadline := time.Now().Add(minAckDeadline).Unix()
 				s.consumedMessageStats[tp].Store(msg, ackDeadline)
 
-<<<<<<< HEAD
+				ackID := NewAckMessage(s.subscriberID, msg.Topic, msg.Partition, msg.Offset, int32(ackDeadline), msg.MessageID).BuildAckID()
+				sm = append(sm, &metrov1.ReceivedMessage{AckId: ackID, Message: protoMsg, DeliveryAttempt: 1})
 					ackID := NewAckMessage(s.subscriberID, msg.Topic, msg.Partition, msg.Offset, int32(ackDeadline), msg.MessageID).BuildAckID()
 					sm = append(sm, &metrov1.ReceivedMessage{AckId: ackID, Message: protoMsg, DeliveryAttempt: 1})
 					subscriberMemoryMessagesCountTotal.WithLabelValues(s.topic, s.subscription).Set(float64(len(s.consumedMessageStats[tp].consumedMessages)))
 				}
-=======
-				ackID := NewAckMessage(s.subscriberID, msg.Topic, msg.Partition, msg.Offset, int32(ackDeadline), msg.MessageID).BuildAckID()
-				sm = append(sm, &metrov1.ReceivedMessage{AckId: ackID, Message: protoMsg, DeliveryAttempt: 1})
->>>>>>> f151c0b8
 			}
 			s.responseChan <- metrov1.PullResponse{ReceivedMessages: sm}
 		case ackRequest := <-s.ackChan:
