--- conflicted
+++ resolved
@@ -364,11 +364,9 @@
 	} else if offsetToCommit > peek.Offset && msg.CurrentTopic == msg.RetryTopic {
 		shouldCommit = true
 	}
-<<<<<<< HEAD
+  
 	logger.Ctx(ctx).Infow("subscriber: offsets in ack", "stats", stats, "shouldCommit", shouldCommit, "logFields", logFields, "req offset", msg.Offset, "peek offset", peek.Offset, "msgId", msg.MessageID, "topic", msg.CurrentTopic)
-=======
-	logger.Ctx(ctx).Infow("subscriber: offsets in ack", "shouldCommit", shouldCommit, "logFields", logFields, "req offset", msg.Offset, "peek offset", peek.Offset, "msgId", msg.MessageID, "topic", msg.CurrentTopic)
->>>>>>> aa4f2e66
+
 	if shouldCommit {
 		offsetUpdated := true
 		offsetModel := offset.Model{
