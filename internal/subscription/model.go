package subscription

import (
	"fmt"

	"github.com/razorpay/metro/internal/common"
	"github.com/razorpay/metro/internal/credentials"
	"github.com/razorpay/metro/internal/topic"
)

const (
	// Prefix for all subscriptions keys in the registry
	Prefix = "subscriptions/"
)

// Model for a subscription
type Model struct {
	common.BaseModel
	Name                           string            `json:"name,omitempty"`
	Topic                          string            `json:"topic,omitempty"`
	PushConfig                     *PushConfig       `json:"push_config,omitempty"`
	AckDeadlineSeconds             int32             `json:"ack_deadline_seconds,omitempty"`
	RetainAckedMessages            bool              `json:"retain_acked_messages,omitempty"`
	MessageRetentionDuration       uint              `json:"message_retention_duration,omitempty"`
	Labels                         map[string]string `json:"labels,omitempty"`
	EnableMessageOrdering          bool              `json:"enable_message_ordering,omitempty"`
	ExpirationPolicy               *ExpirationPolicy `json:"expiration_policy,omitempty"`
	Filter                         string            `json:"filter,omitempty"`
	RetryPolicy                    *RetryPolicy      `json:"retry_policy,omitempty"`
	DeadLetterPolicy               *DeadLetterPolicy `json:"dead_letter_policy,omitempty"`
	Detached                       bool              `json:"detached,omitempty"`
	ExtractedTopicProjectID        string            `json:"extracted_topic_project_id"`
	ExtractedSubscriptionProjectID string            `json:"extracted_subscription_project_id"`
	ExtractedTopicName             string            `json:"extracted_topic_name"`
	ExtractedSubscriptionName      string            `json:"extracted_subscription_name"`
}

// PushConfig defines the push endpoint
type PushConfig struct {
	PushEndpoint string             `json:"push_endpoint,omitempty"`
	Attributes   map[string]string  `json:"attributes,omitempty"`
	Credentials  *credentials.Model `json:"credentials,omitempty"`
}

// RetryPolicy defines the retry policy
type RetryPolicy struct {
	MinimumBackoff uint `json:"minimum_backoff,omitempty"`
	MaximumBackoff uint `json:"maximum_backoff,omitempty"`
}

// ExpirationPolicy defines the expiration policy
type ExpirationPolicy struct {
	TTL uint `json:"ttl,omitempty"`
}

// DeadLetterPolicy defines the dead letter policy
type DeadLetterPolicy struct {
	// DeadLetterTopic keeps the topic name used for dead lettering, this will be created with subscription and
	// will be visible to subscriber, subscriber can create subscription over this topic to read messages from this
	DeadLetterTopic     string `json:"dead_letter_topic,omitempty"`
	MaxDeliveryAttempts int32  `json:"max_delivery_attempts,omitempty"`
}

// Key returns the Key for storing subscriptions in the registry
func (m *Model) Key() string {
	return m.Prefix() + m.ExtractedSubscriptionName
}

// Prefix returns the Key prefix
func (m *Model) Prefix() string {
	return common.GetBasePrefix() + Prefix + m.ExtractedSubscriptionProjectID + "/"
}

// IsPush returns true if a subscription is a push subscription
func (m *Model) IsPush() bool {
	return m.PushConfig != nil && m.PushConfig.PushEndpoint != ""
}

// GetTopic returns the primary subscription topic
func (m *Model) GetTopic() string {
	return m.Topic
}

// GetRetryTopic returns the topic used for subscription retries
func (m *Model) GetRetryTopic() string {
	return topic.GetTopicName(m.ExtractedTopicProjectID, m.ExtractedSubscriptionName+topic.RetryTopicSuffix)
}

// GetDeadLetterTopic returns the topic used for dead lettering for subscription
func (m *Model) GetDeadLetterTopic() string {
	if m.DeadLetterPolicy.DeadLetterTopic == "" {
		// adding this for backward compatibility as older models will not have persisted DLQ topic name
		return topic.GetTopicName(m.ExtractedTopicProjectID, m.ExtractedSubscriptionName+topic.DeadLetterTopicSuffix)
	}
	return m.DeadLetterPolicy.DeadLetterTopic
}

// GetCredentials returns the credentials for the push endpoint
func (m *Model) GetCredentials() *credentials.Model {
	return m.PushConfig.Credentials
}

// HasCredentials returns true if a subscription has credentials for push endpoint
func (m *Model) HasCredentials() bool {
	return m.PushConfig.Credentials != nil
}

<<<<<<< HEAD
// GetDelayTopicsMap returns the all the delay topic names to its interval map
func (m *Model) GetDelayTopicsMap() map[Interval]string {
	return map[Interval]string{
		Delay5sec:    m.GetDelay5secTopic(),
		Delay30sec:   m.GetDelay30secTopic(),
		Delay60sec:   m.GetDelay60secTopic(),
		Delay150sec:  m.GetDelay150secTopic(),
		Delay300sec:  m.GetDelay300secTopic(),
		Delay600sec:  m.GetDelay600secTopic(),
		Delay1800sec: m.GetDelay1800secTopic(),
		Delay3600sec: m.GetDelay3600secTopic(),
	}
}

// GetDelayTopics returns the all the delay topic names for this subscription
func (m *Model) GetDelayTopics() []string {
	return []string{
		m.GetDelay5secTopic(),
		m.GetDelay30secTopic(),
		m.GetDelay60secTopic(),
		m.GetDelay150secTopic(),
		m.GetDelay300secTopic(),
		m.GetDelay600secTopic(),
		m.GetDelay1800secTopic(),
		m.GetDelay3600secTopic(),
	}
}

// GetDelay5secTopic returns the formatted delay topic name for 5sec interval
func (m *Model) GetDelay5secTopic() string {
	return fmt.Sprintf(delayTopicNameFormat, m.Name, Delay5sec)
}

// GetDelay30secTopic returns the formatted delay topic name for 30sec interval
func (m *Model) GetDelay30secTopic() string {
	return fmt.Sprintf(delayTopicNameFormat, m.Name, Delay30sec)
}

// GetDelay60secTopic returns the formatted delay topic name for 60sec interval
func (m *Model) GetDelay60secTopic() string {
	return fmt.Sprintf(delayTopicNameFormat, m.Name, Delay60sec)
}

// GetDelay150secTopic returns the formatted delay topic name for 150sec interval
func (m *Model) GetDelay150secTopic() string {
	return fmt.Sprintf(delayTopicNameFormat, m.Name, Delay150sec)
}

// GetDelay300secTopic returns the formatted delay topic name for 300sec interval
func (m *Model) GetDelay300secTopic() string {
	return fmt.Sprintf(delayTopicNameFormat, m.Name, Delay300sec)
}

// GetDelay600secTopic returns the formatted delay topic name for 600sec interval
func (m *Model) GetDelay600secTopic() string {
	return fmt.Sprintf(delayTopicNameFormat, m.Name, Delay600sec)
}

// GetDelay1800secTopic returns the formatted delay topic name for 1800sec interval
func (m *Model) GetDelay1800secTopic() string {
	return fmt.Sprintf(delayTopicNameFormat, m.Name, Delay1800sec)
}

// GetDelay3600secTopic returns the formatted delay topic name for 3600sec interval
func (m *Model) GetDelay3600secTopic() string {
	return fmt.Sprintf(delayTopicNameFormat, m.Name, Delay3600sec)
}

// GetDelayConsumerGroupID returns the consumer group ID to be used by the delay consumers
func (m *Model) GetDelayConsumerGroupID() string {
	return fmt.Sprintf(delayConsumerGroupIDFormat, m.Name)
}

// GetDelayConsumerGroupInstanceID returns the consumer group ID to be used by the specific delay consumer
func (m *Model) GetDelayConsumerGroupInstanceID(delayTopic string) string {
	return fmt.Sprintf(delayConsumerGroupInstanceIDFormat, delayTopic)
=======
func (m *Model) setDefaultRetryPolicy() {
	m.RetryPolicy = &RetryPolicy{
		MinimumBackoff: 5,
		MaximumBackoff: 5,
	}
}

func (m *Model) setDefaultDeadLetterPolicy() {
	m.DeadLetterPolicy = &DeadLetterPolicy{
		DeadLetterTopic:     m.GetDeadLetterTopic(),
		MaxDeliveryAttempts: 5,
	}
}

const delayTopicNameFormat = "projects/%v/topics/%v.delay.%v.seconds"

var intervals = []int{5, 30, 60, 150, 300, 600, 1800, 3600}

func (m *Model) getDelayTopicNames() []string {
	names := make([]string, 0)
	for _, interval := range intervals {
		names = append(names, fmt.Sprintf(delayTopicNameFormat, m.ExtractedSubscriptionProjectID, m.ExtractedSubscriptionName, interval))
	}
	return names
>>>>>>> e6cc8ac6
}<|MERGE_RESOLUTION|>--- conflicted
+++ resolved
@@ -105,7 +105,32 @@
 	return m.PushConfig.Credentials != nil
 }
 
-<<<<<<< HEAD
+func (m *Model) setDefaultRetryPolicy() {
+	m.RetryPolicy = &RetryPolicy{
+		MinimumBackoff: 5,
+		MaximumBackoff: 5,
+	}
+}
+
+func (m *Model) setDefaultDeadLetterPolicy() {
+	m.DeadLetterPolicy = &DeadLetterPolicy{
+		DeadLetterTopic:     m.GetDeadLetterTopic(),
+		MaxDeliveryAttempts: 5,
+	}
+}
+
+const delayTopicNameFormat = "projects/%v/topics/%v.delay.%v.seconds"
+
+var intervals = []int{5, 30, 60, 150, 300, 600, 1800, 3600}
+
+func (m *Model) getDelayTopicNames() []string {
+	names := make([]string, 0)
+	for _, interval := range intervals {
+		names = append(names, fmt.Sprintf(delayTopicNameFormat, m.ExtractedSubscriptionProjectID, m.ExtractedSubscriptionName, interval))
+	}
+	return names
+}
+
 // GetDelayTopicsMap returns the all the delay topic names to its interval map
 func (m *Model) GetDelayTopicsMap() map[Interval]string {
 	return map[Interval]string{
@@ -182,30 +207,4 @@
 // GetDelayConsumerGroupInstanceID returns the consumer group ID to be used by the specific delay consumer
 func (m *Model) GetDelayConsumerGroupInstanceID(delayTopic string) string {
 	return fmt.Sprintf(delayConsumerGroupInstanceIDFormat, delayTopic)
-=======
-func (m *Model) setDefaultRetryPolicy() {
-	m.RetryPolicy = &RetryPolicy{
-		MinimumBackoff: 5,
-		MaximumBackoff: 5,
-	}
-}
-
-func (m *Model) setDefaultDeadLetterPolicy() {
-	m.DeadLetterPolicy = &DeadLetterPolicy{
-		DeadLetterTopic:     m.GetDeadLetterTopic(),
-		MaxDeliveryAttempts: 5,
-	}
-}
-
-const delayTopicNameFormat = "projects/%v/topics/%v.delay.%v.seconds"
-
-var intervals = []int{5, 30, 60, 150, 300, 600, 1800, 3600}
-
-func (m *Model) getDelayTopicNames() []string {
-	names := make([]string, 0)
-	for _, interval := range intervals {
-		names = append(names, fmt.Sprintf(delayTopicNameFormat, m.ExtractedSubscriptionProjectID, m.ExtractedSubscriptionName, interval))
-	}
-	return names
->>>>>>> e6cc8ac6
 }