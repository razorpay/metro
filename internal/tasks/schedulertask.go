package tasks

import (
	"context"
	"strconv"

	"golang.org/x/sync/errgroup"

	"github.com/razorpay/metro/internal/brokerstore"
	"github.com/razorpay/metro/internal/common"
	"github.com/razorpay/metro/internal/node"
	"github.com/razorpay/metro/internal/nodebinding"
	"github.com/razorpay/metro/internal/scheduler"
	"github.com/razorpay/metro/internal/subscription"
	"github.com/razorpay/metro/internal/topic"
	"github.com/razorpay/metro/pkg/logger"
	"github.com/razorpay/metro/pkg/registry"
)

// SchedulerTask implements the scheduling of subscriptions over nodes.
// only leader node elected using the leader election process does scheduling
type SchedulerTask struct {
	id               string
	registry         registry.IRegistry
	brokerstore      brokerstore.IBrokerStore
	nodeCore         node.ICore
	scheduler        scheduler.IScheduler
	topicCore        topic.ICore
	nodeBindingCore  nodebinding.ICore
	subscriptionCore subscription.ICore
	nodeCache        map[string]*node.Model
	subCache         map[string]*subscription.Model
	topicCache       map[string]*topic.Model
	nodeWatchData    chan *struct{}
	subWatchData     chan *struct{}
	topicWatchData   chan *struct{}
}

// NewSchedulerTask creates SchedulerTask instance
func NewSchedulerTask(
	id string,
	registry registry.IRegistry,
	brokerStore brokerstore.IBrokerStore,
	nodeCore node.ICore,
	topicCore topic.ICore,
	nodeBindingCore nodebinding.ICore,
	subscriptionCore subscription.ICore,
	scheduler scheduler.IScheduler,
	options ...Option,
) (ITask, error) {
	schedulerTask := &SchedulerTask{
		id:               id,
		registry:         registry,
		brokerstore:      brokerStore,
		nodeCore:         nodeCore,
		scheduler:        scheduler,
		topicCore:        topicCore,
		nodeBindingCore:  nodeBindingCore,
		subscriptionCore: subscriptionCore,
		nodeCache:        make(map[string]*node.Model),
		subCache:         make(map[string]*subscription.Model),
		topicCache:       make(map[string]*topic.Model),
		nodeWatchData:    make(chan *struct{}),
		subWatchData:     make(chan *struct{}),
		topicWatchData:   make(chan *struct{}),
	}

	for _, option := range options {
		option(schedulerTask)
	}

	return schedulerTask, nil
}

// Run the task
func (sm *SchedulerTask) Run(ctx context.Context) error {
	logger.Ctx(ctx).Infow("running worker scheduler task", "workerID", sm.id)

	var err error
	var nodeWatcher registry.IWatcher
	var subWatcher registry.IWatcher
	var topicWatcher registry.IWatcher

	nwh := registry.WatchConfig{
		WatchType: "keyprefix",
		WatchPath: common.GetBasePrefix() + node.Prefix,
		Handler: func(ctx context.Context, pairs []registry.Pair) {
			logger.Ctx(ctx).Infow("nodes watch handler data", "pairs", pairs)
			sm.nodeWatchData <- &struct{}{}
		},
	}

	logger.Ctx(ctx).Infof("setting watch on nodes")
	nodeWatcher, err = sm.registry.Watch(ctx, &nwh)
	if err != nil {
		return err
	}

	twh := registry.WatchConfig{
		WatchType: "keyprefix",
		WatchPath: common.GetBasePrefix() + topic.Prefix,
		Handler: func(ctx context.Context, pairs []registry.Pair) {
			logger.Ctx(ctx).Infow("topic watch handler data", "pairs", pairs)
			sm.nodeWatchData <- &struct{}{}
		},
	}

	logger.Ctx(ctx).Infof("setting watch on topics")
	topicWatcher, err = sm.registry.Watch(ctx, &twh)
	if err != nil {
		return err
	}

	swh := registry.WatchConfig{
		WatchType: "keyprefix",
		WatchPath: common.GetBasePrefix() + subscription.Prefix,
		Handler: func(ctx context.Context, pairs []registry.Pair) {
			logger.Ctx(ctx).Infow("subscriptions watch handler data", "pairs", pairs)
			sm.subWatchData <- &struct{}{}
		},
	}

	logger.Ctx(ctx).Infof("setting watch on subscriptions")
	subWatcher, err = sm.registry.Watch(ctx, &swh)
	if err != nil {
		return err
	}

	leadgrp, gctx := errgroup.WithContext(ctx)

	// watch for nodes addition/deletion, for any changes a rebalance might be required
	leadgrp.Go(func() error {
		watchErr := nodeWatcher.StartWatch()
		close(sm.nodeWatchData)
		return watchErr
	})

	// watch the Subscriptions path for new subscriptions and rebalance
	leadgrp.Go(func() error {
		watchErr := subWatcher.StartWatch()
		close(sm.subWatchData)
		return watchErr
	})

	// watch the Subscriptions path for new subscriptions and rebalance
	leadgrp.Go(func() error {
		watchErr := topicWatcher.StartWatch()
		close(sm.topicWatchData)
		return watchErr
	})

	// handle node and subscription updates
	leadgrp.Go(func() error {
		for {
			select {
			case <-gctx.Done():
				return gctx.Err()
			case val := <-sm.subWatchData:
				if val == nil {
					continue
				}

				serr := sm.refreshNodeBindings(gctx)
				if serr != nil {
					subNames := make([]string, 0)

					for _, sub := range sm.subCache {
						subNames = append(subNames, sub.ExtractedSubscriptionName)
					}
					// just log the error, we want to retry the sub update failures
					logger.Ctx(gctx).Errorw("error processing subscription updates", "error", serr, "logFields", map[string]interface{}{
						"subscriptions": subNames,
					})
				}
			case val := <-sm.nodeWatchData:
				if val == nil {
					continue
				}
				nerr := sm.refreshNodeBindings(gctx)
				if nerr != nil {
					logger.Ctx(gctx).Infow("error processing node updates", "error", nerr)
				}

			case val := <-sm.topicWatchData:
				if val == nil {
					continue
				}
				terr := sm.refreshNodeBindings(gctx)
				if terr != nil {
					logger.Ctx(gctx).Infow("error processing topic updates", "error", terr)
				}
			}
		}
	})

	// wait for done channel to be closed and stop watches if received done
	leadgrp.Go(func() error {
		<-gctx.Done()

		if nodeWatcher != nil {
			nodeWatcher.StopWatch()
		}

		if subWatcher != nil {
			subWatcher.StopWatch()
		}

		if topicWatcher != nil {
			topicWatcher.StopWatch()
		}

		logger.Ctx(gctx).Info("scheduler group context done")
		return gctx.Err()
	})

	// wait for leader go routines to terminate
	err = leadgrp.Wait()

	if err != nil && err != context.Canceled {
		logger.Ctx(gctx).Errorf("Error in leader group go routines : %s", err.Error())
	}

	return err
}

func (sm *SchedulerTask) refreshCache(ctx context.Context) error {
	topics, terr := sm.topicCore.List(ctx, topic.Prefix)
	if terr != nil {
		logger.Ctx(ctx).Errorw("error fetching topic list", "error", terr)
		return terr
	}

	topicData := make(map[string]*topic.Model)
	for _, topic := range topics {
		topicData[topic.Name] = topic
	}
	sm.topicCache = topicData

	nodes, nerr := sm.nodeCore.List(ctx, node.Prefix)
	if nerr != nil {
		logger.Ctx(ctx).Errorw("error fetching new node list", "error", nerr)
		return nerr
	}

	nodeData := make(map[string]*node.Model)
	for _, node := range nodes {
		nodeData[node.ID] = node
	}
	sm.nodeCache = nodeData

	allSubs, serr := sm.subscriptionCore.List(ctx, subscription.Prefix)
	if serr != nil {
		logger.Ctx(ctx).Errorw("error fetching new subscription list", "error", serr)
		return serr
	}
	// Filter Push Subscriptions
	newSubs := make(map[string]*subscription.Model)
	for _, sub := range allSubs {
		if sub.IsPush() {
			newSubs[sub.Name] = sub
		}
	}

	sm.subCache = newSubs
	return nil
}

// refreshNodeBindings achieves the following in the order outline:
// 1. Go through node bindings and remove invalid bindings
// 	 (Invalid due to changes in the subscription, node failures, topic updates, etc)
<<<<<<< HEAD
//	  a. Remove bindings that do not conform to the new partition based approach.
//    b. Remove nodebindings for deleted/invalid subscriptions.
//    c. Remove nodebindings impacted by node failures
=======
//    a. Remove nodebindings for deleted/invalid subscriptions.
//    b. Remove nodebindings for z
>>>>>>> e926f54a
// 2. Evaluate subscriptions and schedule any missing subscription/partition combos to nodes available.
// 3. Topic changes are inherently covered since subscription validates against topic.
func (sm *SchedulerTask) refreshNodeBindings(ctx context.Context) error {
	err := sm.refreshCache(ctx)
	if err != nil {
		logger.Ctx(ctx).Errorw("schedulertask: Filed to refresh cache for topic/subscripiton/nodes", "error", err.Error())
	}
	// fetch all current node bindings across all nodes
	nodeBindings, err := sm.nodeBindingCore.List(ctx, nodebinding.Prefix)

	if err != nil {
		logger.Ctx(ctx).Errorw("error fetching new node binding list", "error", err)
		return err
	}
	nodeBindingKeys, err := sm.nodeBindingCore.ListKeys(ctx, nodebinding.Prefix)
	if err != nil {
		logger.Ctx(ctx).Errorw("error fetching new node binding list", "error", err)
		return err
	}

	nbKeymap := make(map[string]string)
	for _, v := range nodeBindingKeys {
		nbKeymap[v] = v
	}

	// Delete any binding where subscription is removed or
	// the subscription's current version id doesn't match the node binding's subscription version id.
	// This needs to be handled before nodes updates
	// as node update will cause subscriptions to be rescheduled on other nodes
<<<<<<< HEAD
	invalidBindings := make(map[string]*nodebinding.Model)

	for _, nb := range nodeBindings {

		// Remove non-partition specific nodebindings.
		invalidKey := nb.DefunctKey()
		if _, ok := nbKeymap[invalidKey]; ok {
			invalidBindings[invalidKey] = nb
			continue
		}

		// Remove bindings for nodes that no longer exist.
		if _, ok := sm.nodeCache[nb.NodeID]; !ok {
			invalidBindings[nb.Key()] = nb
			continue
		}

		// Remove bindings for deleted subscriptions
		if _, ok := sm.subCache[nb.SubscriptionID]; !ok {
			invalidBindings[nb.Key()] = nb
			continue
		}

		sub := sm.subCache[nb.SubscriptionID]
		subVersion := sub.GetVersion()

		if nb.SubscriptionVersion == subVersion {
			logger.Ctx(ctx).Infow("schedulertask: existing subscription stream found", "subscription", nb.SubscriptionID, "topic", sub.ExtractedTopicName, "partition", nb.Partition)
		} else {
			// Remove bindings for subscriptions that have changed.
			invalidBindings[nb.Key()] = nb
			logger.Ctx(ctx).Infow("subscription updated, stale node bindings will be deleted",
				"subscription", sub.Name, "stale version", nb.SubscriptionVersion, "new version", subVersion)
=======
	var validBindings []*nodebinding.Model
	var invalidBindings []*nodebinding.Model
	subscriptionBindings := make(map[string]*nodebinding.Model)

	for _, nb := range nodeBindings {

		sub := sm.subCache[nb.SubscriptionID]
		subVersion := sub.GetVersion()
		if nb.SubscriptionVersion == subVersion {
			logger.Ctx(ctx).Infow("schedulertask: existing subscription stream found", "subscription", nb.SubscriptionID, "topic", sub.ExtractedTopicName, "partition", nb.Partition)
			validBindings = append(validBindings, nb)
			subPart := nb.SubscriptionID + "_" + strconv.Itoa(nb.Partition)
			subscriptionBindings[subPart] = nb
		} else {
			err := sm.nodeBindingCore.DeleteNodeBinding(ctx, nb)
			if err != nil {
				logger.Ctx(ctx).Errorw("schedulertask: failed to delete invalid node binding", "subscripiton", sub.Name, "partition", nb.Partition, "nodebinding", nb.ID)
			}
			invalidBindings = append(invalidBindings, nb)
		}
		logger.Ctx(ctx).Infow("subscription updated, stale node bindings will be deleted",
			"subscription", sub.Name, "stale version", nb.SubscriptionVersion, "new version", subVersion)

		// Re-assign bindings for nodes that no longer exist.
		if sm.nodeCache[nb.NodeID] == nil {
			err := sm.nodeBindingCore.DeleteNodeBinding(ctx, nb)
			if err != nil {
				logger.Ctx(ctx).Errorw("schedulertask: failed to delete invalid node binding", "subscripiton", sub.Name, "partition", nb.Partition, "nodebinding", nb.ID)
			}
			invalidBindings = append(invalidBindings, nb)
>>>>>>> e926f54a
		}

<<<<<<< HEAD
	}

	logger.Ctx(ctx).Infow("schedulertask: Resolved invalid bindings to be deleted", "invalidBindings", invalidBindings)

	// Delete bindings which are invalid due to node failures/subscription version changes/subscription deletions
	for key, nb := range invalidBindings {
		err := sm.nodeBindingCore.DeleteNodeBinding(ctx, key, nb)
		if err != nil {
			logger.Ctx(ctx).Errorw("schedulertask: failed to delete invalid node binding", "error", err.Error(), "subscripiton", nb.SubscriptionID, "partition", nb.Partition, "nodebinding", nb.ID)
		}
	}

	// Fetch the latest node bindings after deletions and schedule missing bindings
	nodeBindings, err = sm.nodeBindingCore.List(ctx, nodebinding.Prefix)
	if err != nil {
		logger.Ctx(ctx).Errorw("error fetching new node binding list", "error", err)
		return err
	}
	validBindings := make(map[string]*nodebinding.Model)

	for _, nb := range nodeBindings {
		subPart := nb.SubscriptionID + "_" + strconv.Itoa(nb.Partition)
		validBindings[subPart] = nb
	}

=======
	logger.Ctx(ctx).Infow("schedulertask: Resolved valid and invalid bindings", "validBindings", validBindings, "invalidBindings", invalidBindings)

	// Reschedule Bindings which are invalid due to node failures/subscription version changes
	for _, nb := range invalidBindings {

		sub := sm.subCache[nb.SubscriptionID]
		logger.Ctx(ctx).Infow("schedulertask: rescheduling subscription on nodes", "partition", nb.Partition, "subscription", nb.SubscriptionID, "topic", sub.Topic)
		serr := sm.scheduleSubscription(ctx, sub, &nodeBindings, nb.Partition)
		if serr != nil {
			logger.Ctx(ctx).Errorw("schedulertask: failed to update invalid nodebindings", "err", serr, "subscription", sub.ExtractedSubscriptionName, "topic", sub.ExtractedTopicName)
			return serr
		}
		subPart := nb.SubscriptionID + "_" + strconv.Itoa(nb.Partition)
		subscriptionBindings[subPart] = nb

	}
>>>>>>> e926f54a
	for _, sub := range sm.subCache {
		//Fetch topic and see if all partitions are assigned.
		// If not assign missing ones
		topic := sm.topicCache[sub.Topic]

		for i := 0; i < topic.NumPartitions; i++ {
			subPart := sub.Name + "_" + strconv.Itoa(i)
<<<<<<< HEAD
			if _, ok := validBindings[subPart]; !ok {
=======
			if subscriptionBindings[subPart] == nil {
>>>>>>> e926f54a
				logger.Ctx(ctx).Infow("schedulertask: assigning nodebinding for subscription/partition combo", "topic", sub.Topic, "subscription", sub.Name, "partition", i)
				err := sm.scheduleSubscription(ctx, sub, &nodeBindings, i)
				if err != nil {
					//TODO: Track status here and re-assign if possible
					logger.Ctx(ctx).Errorw("schedulertask: scheduling nodebinding for missing subscription-partition combo", "topic", sub.ExtractedTopicName, "subscription", sub.Name, "partition", i)
				}
			}
		}
	}

	return nil
}

func (sm *SchedulerTask) scheduleSubscription(ctx context.Context, sub *subscription.Model, nodeBindings *[]*nodebinding.Model, partition int) error {
	nb, serr := sm.scheduler.Schedule(sub, partition, *nodeBindings, sm.nodeCache)
	if serr != nil {
		logger.Ctx(ctx).Errorw("scheduler: failed to schedule subscription", "err", serr.Error(), "logFields", map[string]interface{}{
			"subscription": sub.Name,
			"topic":        sub.Topic,
			"partition":    partition,
		})
		return serr
	}

	berr := sm.nodeBindingCore.CreateNodeBinding(ctx, nb)
	if berr != nil {
		logger.Ctx(ctx).Errorw("scheduler: failed to create nodebinding", "err", serr.Error(), "logFields", map[string]interface{}{
			"subscription": sub.Name,
			"topic":        sub.Topic,
			"partition":    partition,
		})
		return berr
	}

	*nodeBindings = append(*nodeBindings, nb)
	logger.Ctx(ctx).Infow("schedulertask: successfully assigned nodebinding for subscription/partition combo", "topic", sub.Topic, "subscription", sub.Name, "partition", partition)
	return nil
}<|MERGE_RESOLUTION|>--- conflicted
+++ resolved
@@ -268,14 +268,9 @@
 // refreshNodeBindings achieves the following in the order outline:
 // 1. Go through node bindings and remove invalid bindings
 // 	 (Invalid due to changes in the subscription, node failures, topic updates, etc)
-<<<<<<< HEAD
 //	  a. Remove bindings that do not conform to the new partition based approach.
 //    b. Remove nodebindings for deleted/invalid subscriptions.
 //    c. Remove nodebindings impacted by node failures
-=======
-//    a. Remove nodebindings for deleted/invalid subscriptions.
-//    b. Remove nodebindings for z
->>>>>>> e926f54a
 // 2. Evaluate subscriptions and schedule any missing subscription/partition combos to nodes available.
 // 3. Topic changes are inherently covered since subscription validates against topic.
 func (sm *SchedulerTask) refreshNodeBindings(ctx context.Context) error {
@@ -305,7 +300,6 @@
 	// the subscription's current version id doesn't match the node binding's subscription version id.
 	// This needs to be handled before nodes updates
 	// as node update will cause subscriptions to be rescheduled on other nodes
-<<<<<<< HEAD
 	invalidBindings := make(map[string]*nodebinding.Model)
 
 	for _, nb := range nodeBindings {
@@ -339,41 +333,9 @@
 			invalidBindings[nb.Key()] = nb
 			logger.Ctx(ctx).Infow("subscription updated, stale node bindings will be deleted",
 				"subscription", sub.Name, "stale version", nb.SubscriptionVersion, "new version", subVersion)
-=======
-	var validBindings []*nodebinding.Model
-	var invalidBindings []*nodebinding.Model
-	subscriptionBindings := make(map[string]*nodebinding.Model)
-
-	for _, nb := range nodeBindings {
-
-		sub := sm.subCache[nb.SubscriptionID]
-		subVersion := sub.GetVersion()
-		if nb.SubscriptionVersion == subVersion {
-			logger.Ctx(ctx).Infow("schedulertask: existing subscription stream found", "subscription", nb.SubscriptionID, "topic", sub.ExtractedTopicName, "partition", nb.Partition)
-			validBindings = append(validBindings, nb)
-			subPart := nb.SubscriptionID + "_" + strconv.Itoa(nb.Partition)
-			subscriptionBindings[subPart] = nb
-		} else {
-			err := sm.nodeBindingCore.DeleteNodeBinding(ctx, nb)
-			if err != nil {
-				logger.Ctx(ctx).Errorw("schedulertask: failed to delete invalid node binding", "subscripiton", sub.Name, "partition", nb.Partition, "nodebinding", nb.ID)
-			}
-			invalidBindings = append(invalidBindings, nb)
-		}
-		logger.Ctx(ctx).Infow("subscription updated, stale node bindings will be deleted",
-			"subscription", sub.Name, "stale version", nb.SubscriptionVersion, "new version", subVersion)
-
-		// Re-assign bindings for nodes that no longer exist.
-		if sm.nodeCache[nb.NodeID] == nil {
-			err := sm.nodeBindingCore.DeleteNodeBinding(ctx, nb)
-			if err != nil {
-				logger.Ctx(ctx).Errorw("schedulertask: failed to delete invalid node binding", "subscripiton", sub.Name, "partition", nb.Partition, "nodebinding", nb.ID)
-			}
-			invalidBindings = append(invalidBindings, nb)
->>>>>>> e926f54a
-		}
-
-<<<<<<< HEAD
+
+		}
+
 	}
 
 	logger.Ctx(ctx).Infow("schedulertask: Resolved invalid bindings to be deleted", "invalidBindings", invalidBindings)
@@ -399,24 +361,6 @@
 		validBindings[subPart] = nb
 	}
 
-=======
-	logger.Ctx(ctx).Infow("schedulertask: Resolved valid and invalid bindings", "validBindings", validBindings, "invalidBindings", invalidBindings)
-
-	// Reschedule Bindings which are invalid due to node failures/subscription version changes
-	for _, nb := range invalidBindings {
-
-		sub := sm.subCache[nb.SubscriptionID]
-		logger.Ctx(ctx).Infow("schedulertask: rescheduling subscription on nodes", "partition", nb.Partition, "subscription", nb.SubscriptionID, "topic", sub.Topic)
-		serr := sm.scheduleSubscription(ctx, sub, &nodeBindings, nb.Partition)
-		if serr != nil {
-			logger.Ctx(ctx).Errorw("schedulertask: failed to update invalid nodebindings", "err", serr, "subscription", sub.ExtractedSubscriptionName, "topic", sub.ExtractedTopicName)
-			return serr
-		}
-		subPart := nb.SubscriptionID + "_" + strconv.Itoa(nb.Partition)
-		subscriptionBindings[subPart] = nb
-
-	}
->>>>>>> e926f54a
 	for _, sub := range sm.subCache {
 		//Fetch topic and see if all partitions are assigned.
 		// If not assign missing ones
@@ -424,11 +368,7 @@
 
 		for i := 0; i < topic.NumPartitions; i++ {
 			subPart := sub.Name + "_" + strconv.Itoa(i)
-<<<<<<< HEAD
 			if _, ok := validBindings[subPart]; !ok {
-=======
-			if subscriptionBindings[subPart] == nil {
->>>>>>> e926f54a
 				logger.Ctx(ctx).Infow("schedulertask: assigning nodebinding for subscription/partition combo", "topic", sub.Topic, "subscription", sub.Name, "partition", i)
 				err := sm.scheduleSubscription(ctx, sub, &nodeBindings, i)
 				if err != nil {
