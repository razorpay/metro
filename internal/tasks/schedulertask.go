--- conflicted
+++ resolved
@@ -276,36 +276,18 @@
 func (sm *SchedulerTask) refreshNodeBindings(ctx context.Context) error {
 	err := sm.refreshCache(ctx)
 	if err != nil {
-<<<<<<< HEAD
-		logger.Ctx(ctx).Errorw("schedulertask: Filed to refresh cache for topic/subscripiton/nodes", "error", err.Error())
-=======
 		logger.Ctx(ctx).Errorw("schedulertask: Failed to refresh cache for topic/subscription/nodes", "error", err.Error())
->>>>>>> 97306d79
 	}
 	// fetch all current node bindings across all nodes
 	nodeBindings, err := sm.nodeBindingCore.List(ctx, nodebinding.Prefix)
 
-<<<<<<< HEAD
 	if err != nil {
 		logger.Ctx(ctx).Errorw("error fetching new node binding list", "error", err)
 		return err
-	}
 	nodeBindingKeys, err := sm.nodeBindingCore.ListKeys(ctx, nodebinding.Prefix)
-=======
->>>>>>> 97306d79
-	if err != nil {
-		logger.Ctx(ctx).Errorw("error fetching new node binding list", "error", err)
-		return err
-	}
-	nodeBindingKeys, err := sm.nodeBindingCore.ListKeys(ctx, nodebinding.Prefix)
 	if err != nil {
 		logger.Ctx(ctx).Errorw("error fetching node bindings keys", "error", err)
 		return err
-	}
-
-	nbKeymap := make(map[string]string)
-	for _, v := range nodeBindingKeys {
-		nbKeymap[v] = v
 	}
 
 	nbKeymap := make(map[string]string)
@@ -381,18 +363,6 @@
 	for _, sub := range sm.subCache {
 		//Fetch topic and see if all partitions are assigned.
 		// If not assign missing ones
-<<<<<<< HEAD
-		topic := sm.topicCache[sub.Topic]
-
-		for i := 0; i < topic.NumPartitions; i++ {
-			subPart := sub.Name + "_" + strconv.Itoa(i)
-			if _, ok := validBindings[subPart]; !ok {
-				logger.Ctx(ctx).Infow("schedulertask: assigning nodebinding for subscription/partition combo", "topic", sub.Topic, "subscription", sub.Name, "partition", i)
-				err := sm.scheduleSubscription(ctx, sub, &nodeBindings, i)
-				if err != nil {
-					//TODO: Track status here and re-assign if possible
-					logger.Ctx(ctx).Errorw("schedulertask: scheduling nodebinding for missing subscription-partition combo", "topic", sub.ExtractedTopicName, "subscription", sub.Name, "partition", i)
-=======
 		topic, ok := sm.topicCache[sub.Topic]
 		if ok {
 			if topic.NumPartitions == 0 {
@@ -407,7 +377,6 @@
 						//TODO: Track status here and re-assign if possible
 						logger.Ctx(ctx).Errorw("schedulertask: scheduling nodebinding for missing subscription-partition combo", "topic", sub.ExtractedTopicName, "subscription", sub.Name, "partition", i)
 					}
->>>>>>> 97306d79
 				}
 			}
 		} else {
