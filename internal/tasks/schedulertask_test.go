--- conflicted
+++ resolved
@@ -144,40 +144,6 @@
 	<-doneCh
 }
 
-<<<<<<< HEAD
-// GetDummyTopicModel to export dummy topic model
-func GetDummyTopicModel() []*topic.Model {
-	return []*topic.Model{
-		{
-			Name:               "projects/test-project/topics/test",
-			NumPartitions:      2,
-			ExtractedTopicName: "test",
-			ExtractedProjectID: "test-project",
-			Labels:             map[string]string{},
-		},
-	}
-}
-
-func GetDummySubModel() subscription.Model {
-	return subscription.Model{
-		Name:                           "projects/test-project/subscriptions/test",
-		Topic:                          "projects/test-project/topics/test",
-		ExtractedTopicProjectID:        "test-project",
-		ExtractedSubscriptionName:      "test",
-		ExtractedSubscriptionProjectID: "test-project",
-		ExtractedTopicName:             "test",
-		DeadLetterPolicy: &subscription.DeadLetterPolicy{
-			DeadLetterTopic:     "projects/test-project/topics/test-dlq",
-			MaxDeliveryAttempts: 5,
-		},
-		PushConfig: &subscription.PushConfig{
-			PushEndpoint: "http://test.test",
-		},
-	}
-}
-
-func TestSchedulerTask_rebalanceSubs(t *testing.T) {
-=======
 func TestSchedulerTask_refreshCache(t *testing.T) {
 	ctrl := gomock.NewController(t)
 	defer ctrl.Finish()
@@ -192,7 +158,6 @@
 	schedulerMock := mocks6.NewMockIScheduler(ctrl)
 
 	workerID := uuid.New().String()
->>>>>>> 98bdec8d
 	type fields struct {
 		id               string
 		registry         registry.IRegistry
@@ -212,24 +177,6 @@
 	type args struct {
 		ctx context.Context
 	}
-<<<<<<< HEAD
-
-	ctrl := gomock.NewController(t)
-	defer ctrl.Finish()
-	ctx, cancel := context.WithCancel(context.Background())
-	defer cancel()
-	registryMock := mocks.NewMockIRegistry(ctrl)
-	brokerstoreMock := mocks2.NewMockIBrokerStore(ctrl)
-	nodeCoreMock := mocks3.NewMockICore(ctrl)
-	topicCoreMock := mocks4.NewMockICore(ctrl)
-	subscriptionCoreMock := mocks7.NewMockICore(ctrl)
-	nodebindingCoreMock := mocks5.NewMockICore(ctrl)
-	schedulerMock := mocks6.NewMockIScheduler(ctrl)
-
-	workerID := uuid.New().String()
-	workerID2 := uuid.New().String()
-=======
->>>>>>> 98bdec8d
 	tests := []struct {
 		name    string
 		fields  fields
@@ -237,34 +184,7 @@
 		wantErr bool
 	}{
 		{
-<<<<<<< HEAD
-			name: "Rebalance subs failed",
-			fields: fields{
-				id:               workerID,
-				registry:         registryMock,
-				brokerstore:      brokerstoreMock,
-				nodeCore:         nodeCoreMock,
-				scheduler:        schedulerMock,
-				topicCore:        topicCoreMock,
-				nodeBindingCore:  nodebindingCoreMock,
-				subscriptionCore: subscriptionCoreMock,
-				nodeCache:        make(map[string]*node.Model),
-				subCache:         make(map[string]*subscription.Model),
-				topicCache:       make(map[string]*topic.Model),
-				nodeWatchData:    make(chan *struct{}),
-				subWatchData:     make(chan *struct{}),
-				topicWatchData:   make(chan *struct{}),
-			},
-			args: args{
-				ctx: ctx,
-			},
-			wantErr: true,
-		},
-		{
-			name: "Rebalance subs successfully",
-=======
 			name: "Refresh cache successfully",
->>>>>>> 98bdec8d
 			fields: fields{
 				id:               workerID,
 				registry:         registryMock,
@@ -305,52 +225,6 @@
 				subWatchData:     tt.fields.subWatchData,
 				topicWatchData:   tt.fields.topicWatchData,
 			}
-<<<<<<< HEAD
-			// mock nodebindings core
-			nb := &nodebinding.Model{
-				ID:                  uuid.New().String(),
-				NodeID:              workerID,
-				SubscriptionID:      "projects/test-project/subscriptions/test",
-				SubscriptionVersion: "1",
-			}
-			nb2 := &nodebinding.Model{
-				ID:                  uuid.New().String(),
-				NodeID:              workerID2,
-				SubscriptionID:      "projects/test-project/subscriptions/test",
-				SubscriptionVersion: "1",
-			}
-			nb3 := &nodebinding.Model{
-				ID:                  uuid.New().String(),
-				NodeID:              workerID2,
-				SubscriptionID:      "projects/test-project/subscriptions/test",
-				SubscriptionVersion: "1",
-			}
-			if tt.wantErr {
-				err := fmt.Errorf("Something went wrong")
-				nodebindingCoreMock.EXPECT().List(gomock.AssignableToTypeOf(ctx), "nodebinding/").Return(
-					nil, err)
-			} else if !tt.wantErr {
-				nodebindingCoreMock.EXPECT().List(gomock.AssignableToTypeOf(ctx), "nodebinding/").Return(
-					[]*nodebinding.Model{
-						nb, nb2, nb3,
-					}, nil).AnyTimes()
-
-				nodebindingCoreMock.EXPECT().DeleteNodeBinding(gomock.AssignableToTypeOf(ctx), gomock.Any(), gomock.Any()).Return(nil).AnyTimes()
-				nodebindingCoreMock.EXPECT().CreateNodeBinding(gomock.AssignableToTypeOf(ctx), gomock.Any()).Return(nil).AnyTimes()
-
-				// mock subscription Core
-				sub := GetDummySubModel()
-				sub.SetVersion("1")
-				sm.subCache[sub.Name] = &sub
-				// mock scheduler
-				schedulerMock.EXPECT().Schedule(gomock.Any(), gomock.Any(), gomock.Any(), gomock.Any()).Return(nb, nil).AnyTimes()
-				subscriptionCoreMock.EXPECT().List(gomock.AssignableToTypeOf(ctx), "subscriptions/").Return(
-					[]*subscription.Model{&sub}, nil).AnyTimes()
-			}
-
-			if err := sm.rebalanceSubs(tt.args.ctx); (err != nil) != tt.wantErr {
-				t.Errorf("SchedulerTask.rebalanceSubs() error = %v, wantErr %v", err, tt.wantErr)
-=======
 			dummyTopicModels := GetDummyTopicModel()
 			// mock Topic Get
 			topicCoreMock.EXPECT().List(gomock.AssignableToTypeOf(ctx), "topics/").Return(
@@ -384,8 +258,193 @@
 
 			if err := sm.refreshCache(tt.args.ctx); (err != nil) != tt.wantErr {
 				t.Errorf("SchedulerTask.refreshCache() error = %v, wantErr %v", err, tt.wantErr)
->>>>>>> 98bdec8d
 			}
 		})
 	}
+}
+
+// GetDummyTopicModel to export dummy topic model
+func GetDummyTopicModel() []*topic.Model {
+	return []*topic.Model{
+		{
+			Name:               "projects/test-project/topics/test",
+			NumPartitions:      2,
+			ExtractedTopicName: "test",
+			ExtractedProjectID: "test-project",
+			Labels:             map[string]string{},
+		},
+	}
+}
+
+func GetDummySubModel() subscription.Model {
+	return subscription.Model{
+		Name:                           "projects/test-project/subscriptions/test",
+		Topic:                          "projects/test-project/topics/test",
+		ExtractedTopicProjectID:        "test-project",
+		ExtractedSubscriptionName:      "test",
+		ExtractedSubscriptionProjectID: "test-project",
+		ExtractedTopicName:             "test",
+		DeadLetterPolicy: &subscription.DeadLetterPolicy{
+			DeadLetterTopic:     "projects/test-project/topics/test-dlq",
+			MaxDeliveryAttempts: 5,
+		},
+		PushConfig: &subscription.PushConfig{
+			PushEndpoint: "http://test.test",
+		},
+	}
+}
+
+func TestSchedulerTask_rebalanceSubs(t *testing.T) {
+	type fields struct {
+		id               string
+		registry         registry.IRegistry
+		brokerstore      brokerstore.IBrokerStore
+		nodeCore         node.ICore
+		scheduler        scheduler.IScheduler
+		topicCore        topic.ICore
+		nodeBindingCore  nodebinding.ICore
+		subscriptionCore subscription.ICore
+		nodeCache        map[string]*node.Model
+		subCache         map[string]*subscription.Model
+		topicCache       map[string]*topic.Model
+		nodeWatchData    chan *struct{}
+		subWatchData     chan *struct{}
+		topicWatchData   chan *struct{}
+	}
+	type args struct {
+		ctx context.Context
+	}
+
+	ctrl := gomock.NewController(t)
+	defer ctrl.Finish()
+	ctx, cancel := context.WithCancel(context.Background())
+	defer cancel()
+	registryMock := mocks.NewMockIRegistry(ctrl)
+	brokerstoreMock := mocks2.NewMockIBrokerStore(ctrl)
+	nodeCoreMock := mocks3.NewMockICore(ctrl)
+	topicCoreMock := mocks4.NewMockICore(ctrl)
+	subscriptionCoreMock := mocks7.NewMockICore(ctrl)
+	nodebindingCoreMock := mocks5.NewMockICore(ctrl)
+	schedulerMock := mocks6.NewMockIScheduler(ctrl)
+
+	workerID := uuid.New().String()
+	workerID2 := uuid.New().String()
+	tests := []struct {
+		name    string
+		fields  fields
+		args    args
+		wantErr bool
+	}{
+		{
+			name: "Rebalance subs failed",
+			fields: fields{
+				id:               workerID,
+				registry:         registryMock,
+				brokerstore:      brokerstoreMock,
+				nodeCore:         nodeCoreMock,
+				scheduler:        schedulerMock,
+				topicCore:        topicCoreMock,
+				nodeBindingCore:  nodebindingCoreMock,
+				subscriptionCore: subscriptionCoreMock,
+				nodeCache:        make(map[string]*node.Model),
+				subCache:         make(map[string]*subscription.Model),
+				topicCache:       make(map[string]*topic.Model),
+				nodeWatchData:    make(chan *struct{}),
+				subWatchData:     make(chan *struct{}),
+				topicWatchData:   make(chan *struct{}),
+			},
+			args: args{
+				ctx: ctx,
+			},
+			wantErr: true,
+		},
+		{
+			name: "Rebalance subs successfully",
+			fields: fields{
+				id:               workerID,
+				registry:         registryMock,
+				brokerstore:      brokerstoreMock,
+				nodeCore:         nodeCoreMock,
+				scheduler:        schedulerMock,
+				topicCore:        topicCoreMock,
+				nodeBindingCore:  nodebindingCoreMock,
+				subscriptionCore: subscriptionCoreMock,
+				nodeCache:        make(map[string]*node.Model),
+				subCache:         make(map[string]*subscription.Model),
+				topicCache:       make(map[string]*topic.Model),
+				nodeWatchData:    make(chan *struct{}),
+				subWatchData:     make(chan *struct{}),
+				topicWatchData:   make(chan *struct{}),
+			},
+			args: args{
+				ctx: ctx,
+			},
+			wantErr: false,
+		},
+	}
+	for _, tt := range tests {
+		t.Run(tt.name, func(t *testing.T) {
+			sm := &SchedulerTask{
+				id:               tt.fields.id,
+				registry:         tt.fields.registry,
+				brokerstore:      tt.fields.brokerstore,
+				nodeCore:         tt.fields.nodeCore,
+				scheduler:        tt.fields.scheduler,
+				topicCore:        tt.fields.topicCore,
+				nodeBindingCore:  tt.fields.nodeBindingCore,
+				subscriptionCore: tt.fields.subscriptionCore,
+				nodeCache:        tt.fields.nodeCache,
+				subCache:         tt.fields.subCache,
+				topicCache:       tt.fields.topicCache,
+				nodeWatchData:    tt.fields.nodeWatchData,
+				subWatchData:     tt.fields.subWatchData,
+				topicWatchData:   tt.fields.topicWatchData,
+			}
+			// mock nodebindings core
+			nb := &nodebinding.Model{
+				ID:                  uuid.New().String(),
+				NodeID:              workerID,
+				SubscriptionID:      "projects/test-project/subscriptions/test",
+				SubscriptionVersion: "1",
+			}
+			nb2 := &nodebinding.Model{
+				ID:                  uuid.New().String(),
+				NodeID:              workerID2,
+				SubscriptionID:      "projects/test-project/subscriptions/test",
+				SubscriptionVersion: "1",
+			}
+			nb3 := &nodebinding.Model{
+				ID:                  uuid.New().String(),
+				NodeID:              workerID2,
+				SubscriptionID:      "projects/test-project/subscriptions/test",
+				SubscriptionVersion: "1",
+			}
+			if tt.wantErr {
+				err := fmt.Errorf("Something went wrong")
+				nodebindingCoreMock.EXPECT().List(gomock.AssignableToTypeOf(ctx), "nodebinding/").Return(
+					nil, err)
+			} else if !tt.wantErr {
+				nodebindingCoreMock.EXPECT().List(gomock.AssignableToTypeOf(ctx), "nodebinding/").Return(
+					[]*nodebinding.Model{
+						nb, nb2, nb3,
+					}, nil).AnyTimes()
+
+				nodebindingCoreMock.EXPECT().DeleteNodeBinding(gomock.AssignableToTypeOf(ctx), gomock.Any(), gomock.Any()).Return(nil).AnyTimes()
+				nodebindingCoreMock.EXPECT().CreateNodeBinding(gomock.AssignableToTypeOf(ctx), gomock.Any()).Return(nil).AnyTimes()
+
+				// mock subscription Core
+				sub := GetDummySubModel()
+				sub.SetVersion("1")
+				sm.subCache[sub.Name] = &sub
+				// mock scheduler
+				schedulerMock.EXPECT().Schedule(gomock.Any(), gomock.Any(), gomock.Any(), gomock.Any()).Return(nb, nil).AnyTimes()
+				subscriptionCoreMock.EXPECT().List(gomock.AssignableToTypeOf(ctx), "subscriptions/").Return(
+					[]*subscription.Model{&sub}, nil).AnyTimes()
+			}
+
+			if err := sm.rebalanceSubs(tt.args.ctx); (err != nil) != tt.wantErr {
+				t.Errorf("SchedulerTask.rebalanceSubs() error = %v, wantErr %v", err, tt.wantErr)
+			}
+		})
+	}
 }