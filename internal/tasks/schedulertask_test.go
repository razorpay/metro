--- conflicted
+++ resolved
@@ -139,260 +139,4 @@
 
 	cancel()
 	<-doneCh
-<<<<<<< HEAD
-}
-
-func TestSchedulerTask_refreshCache(t *testing.T) {
-	ctrl := gomock.NewController(t)
-	defer ctrl.Finish()
-	ctx, cancel := context.WithCancel(context.Background())
-	defer cancel()
-	registryMock := mocks.NewMockIRegistry(ctrl)
-	brokerstoreMock := mocks2.NewMockIBrokerStore(ctrl)
-	nodeCoreMock := mocks3.NewMockICore(ctrl)
-	topicCoreMock := mocks4.NewMockICore(ctrl)
-	subscriptionCoreMock := mocks7.NewMockICore(ctrl)
-	nodebindingCoreMock := mocks5.NewMockICore(ctrl)
-	schedulerMock := mocks6.NewMockIScheduler(ctrl)
-
-	workerID := uuid.New().String()
-	type fields struct {
-		id               string
-		registry         registry.IRegistry
-		brokerstore      brokerstore.IBrokerStore
-		nodeCore         node.ICore
-		scheduler        scheduler.IScheduler
-		topicCore        topic.ICore
-		nodeBindingCore  nodebinding.ICore
-		subscriptionCore subscription.ICore
-		nodeCache        map[string]*node.Model
-		subCache         map[string]*subscription.Model
-		topicCache       map[string]*topic.Model
-		nodeWatchData    chan *struct{}
-		subWatchData     chan *struct{}
-		topicWatchData   chan *struct{}
-	}
-	type args struct {
-		ctx context.Context
-	}
-	tests := []struct {
-		name    string
-		fields  fields
-		args    args
-		wantErr bool
-	}{
-		{
-			name: "Refresh cache successfully",
-			fields: fields{
-				id:               workerID,
-				registry:         registryMock,
-				brokerstore:      brokerstoreMock,
-				nodeCore:         nodeCoreMock,
-				scheduler:        schedulerMock,
-				topicCore:        topicCoreMock,
-				nodeBindingCore:  nodebindingCoreMock,
-				subscriptionCore: subscriptionCoreMock,
-				nodeCache:        make(map[string]*node.Model),
-				subCache:         make(map[string]*subscription.Model),
-				topicCache:       make(map[string]*topic.Model),
-				nodeWatchData:    make(chan *struct{}),
-				subWatchData:     make(chan *struct{}),
-				topicWatchData:   make(chan *struct{}),
-			},
-			args: args{
-				ctx: ctx,
-			},
-			wantErr: false,
-		},
-	}
-	for _, tt := range tests {
-		t.Run(tt.name, func(t *testing.T) {
-			sm := &SchedulerTask{
-				id:               tt.fields.id,
-				registry:         tt.fields.registry,
-				brokerstore:      tt.fields.brokerstore,
-				nodeCore:         tt.fields.nodeCore,
-				scheduler:        tt.fields.scheduler,
-				topicCore:        tt.fields.topicCore,
-				nodeBindingCore:  tt.fields.nodeBindingCore,
-				subscriptionCore: tt.fields.subscriptionCore,
-				nodeCache:        tt.fields.nodeCache,
-				subCache:         tt.fields.subCache,
-				topicCache:       tt.fields.topicCache,
-				nodeWatchData:    tt.fields.nodeWatchData,
-				subWatchData:     tt.fields.subWatchData,
-				topicWatchData:   tt.fields.topicWatchData,
-			}
-			dummyTopicModels := GetDummyTopicModel()
-			// mock Topic Get
-			topicCoreMock.EXPECT().List(gomock.AssignableToTypeOf(ctx), "topics/").Return(
-				dummyTopicModels, nil).AnyTimes()
-			// mock nodes core
-			nodeCoreMock.EXPECT().List(gomock.AssignableToTypeOf(ctx), "nodes/").Return(
-				[]*node.Model{
-					{
-						ID: workerID,
-					},
-				}, nil).AnyTimes()
-			// mock subscription Core
-			sub := subscription.Model{
-				Name:                           "projects/test-project/subscriptions/test",
-				Topic:                          "projects/test-project/topics/test",
-				ExtractedTopicProjectID:        "test-project",
-				ExtractedSubscriptionName:      "test",
-				ExtractedSubscriptionProjectID: "test-project",
-				ExtractedTopicName:             "test",
-				DeadLetterPolicy: &subscription.DeadLetterPolicy{
-					DeadLetterTopic:     "projects/test-project/topics/test-dlq",
-					MaxDeliveryAttempts: 5,
-				},
-				PushConfig: &subscription.PushConfig{
-					PushEndpoint: "http://test.test",
-				},
-			}
-			sub.SetVersion("1")
-			subscriptionCoreMock.EXPECT().List(gomock.AssignableToTypeOf(ctx), "subscriptions/").Return(
-				[]*subscription.Model{&sub}, nil).AnyTimes()
-
-			if err := sm.refreshCache(tt.args.ctx); (err != nil) != tt.wantErr {
-				t.Errorf("SchedulerTask.refreshCache() error = %v, wantErr %v", err, tt.wantErr)
-			}
-		})
-	}
-}
-
-func TestSchedulerTask_rebalanceSubs(t *testing.T) {
-	type fields struct {
-		id               string
-		registry         registry.IRegistry
-		brokerstore      brokerstore.IBrokerStore
-		nodeCore         node.ICore
-		scheduler        scheduler.IScheduler
-		topicCore        topic.ICore
-		nodeBindingCore  nodebinding.ICore
-		subscriptionCore subscription.ICore
-		nodeCache        map[string]*node.Model
-		subCache         map[string]*subscription.Model
-		topicCache       map[string]*topic.Model
-		nodeWatchData    chan *struct{}
-		subWatchData     chan *struct{}
-		topicWatchData   chan *struct{}
-	}
-	type args struct {
-		ctx context.Context
-	}
-
-	ctrl := gomock.NewController(t)
-	defer ctrl.Finish()
-	ctx, cancel := context.WithCancel(context.Background())
-	defer cancel()
-	registryMock := mocks.NewMockIRegistry(ctrl)
-	brokerstoreMock := mocks2.NewMockIBrokerStore(ctrl)
-	nodeCoreMock := mocks3.NewMockICore(ctrl)
-	topicCoreMock := mocks4.NewMockICore(ctrl)
-	subscriptionCoreMock := mocks7.NewMockICore(ctrl)
-	nodebindingCoreMock := mocks5.NewMockICore(ctrl)
-	schedulerMock := mocks6.NewMockIScheduler(ctrl)
-
-	workerID := uuid.New().String()
-	tests := []struct {
-		name    string
-		fields  fields
-		args    args
-		wantErr bool
-	}{
-		{
-			name: "Rebalance subs successfully",
-			fields: fields{
-				id:               workerID,
-				registry:         registryMock,
-				brokerstore:      brokerstoreMock,
-				nodeCore:         nodeCoreMock,
-				scheduler:        schedulerMock,
-				topicCore:        topicCoreMock,
-				nodeBindingCore:  nodebindingCoreMock,
-				subscriptionCore: subscriptionCoreMock,
-				nodeCache:        make(map[string]*node.Model),
-				subCache:         make(map[string]*subscription.Model),
-				topicCache:       make(map[string]*topic.Model),
-				nodeWatchData:    make(chan *struct{}),
-				subWatchData:     make(chan *struct{}),
-				topicWatchData:   make(chan *struct{}),
-			},
-			args: args{
-				ctx: ctx,
-			},
-			wantErr: false,
-		},
-	}
-	for _, tt := range tests {
-		t.Run(tt.name, func(t *testing.T) {
-			sm := &SchedulerTask{
-				id:               tt.fields.id,
-				registry:         tt.fields.registry,
-				brokerstore:      tt.fields.brokerstore,
-				nodeCore:         tt.fields.nodeCore,
-				scheduler:        tt.fields.scheduler,
-				topicCore:        tt.fields.topicCore,
-				nodeBindingCore:  tt.fields.nodeBindingCore,
-				subscriptionCore: tt.fields.subscriptionCore,
-				nodeCache:        tt.fields.nodeCache,
-				subCache:         tt.fields.subCache,
-				topicCache:       tt.fields.topicCache,
-				nodeWatchData:    tt.fields.nodeWatchData,
-				subWatchData:     tt.fields.subWatchData,
-				topicWatchData:   tt.fields.topicWatchData,
-			}
-			dummyTopicModels := GetDummyTopicModel()
-			// mock Topic Get
-			topicCoreMock.EXPECT().List(gomock.AssignableToTypeOf(ctx), "topics/").Return(
-				dummyTopicModels, nil).AnyTimes()
-			// mock nodes core
-			nodeCoreMock.EXPECT().List(gomock.AssignableToTypeOf(ctx), "nodes/").Return(
-				[]*node.Model{
-					{
-						ID: workerID,
-					},
-				}, nil).AnyTimes()
-			nodebindingCoreMock.EXPECT().List(gomock.AssignableToTypeOf(ctx), "nodebinding/").Return(
-				[]*nodebinding.Model{}, nil).AnyTimes()
-
-			nodebindingCoreMock.EXPECT().ListKeys(gomock.AssignableToTypeOf(ctx), "nodebinding/").Return(
-				[]string{}, nil).AnyTimes()
-			// mock subscription Core
-			sub := subscription.Model{
-				Name:                           "projects/test-project/subscriptions/test",
-				Topic:                          "projects/test-project/topics/test",
-				ExtractedTopicProjectID:        "test-project",
-				ExtractedSubscriptionName:      "test",
-				ExtractedSubscriptionProjectID: "test-project",
-				ExtractedTopicName:             "test",
-				DeadLetterPolicy: &subscription.DeadLetterPolicy{
-					DeadLetterTopic:     "projects/test-project/topics/test-dlq",
-					MaxDeliveryAttempts: 5,
-				},
-				PushConfig: &subscription.PushConfig{
-					PushEndpoint: "http://test.test",
-				},
-			}
-			sub.SetVersion("1")
-			// mock nodebindings core
-			nb := &nodebinding.Model{
-				ID:                  uuid.New().String(),
-				NodeID:              workerID,
-				SubscriptionID:      "projects/test-project/subscriptions/test",
-				SubscriptionVersion: "1",
-			}
-			nodebindingCoreMock.EXPECT().CreateNodeBinding(gomock.AssignableToTypeOf(ctx), gomock.Any()).Return(nil).AnyTimes()
-			// mock scheduler
-			schedulerMock.EXPECT().Schedule(&sub, gomock.Any(), gomock.Any(), gomock.Any()).Return(nb, nil).AnyTimes()
-			subscriptionCoreMock.EXPECT().List(gomock.AssignableToTypeOf(ctx), "subscriptions/").Return(
-				[]*subscription.Model{&sub}, nil).AnyTimes()
-			if err := sm.rebalanceSubs(tt.args.ctx); (err != nil) != tt.wantErr {
-				t.Errorf("SchedulerTask.rebalanceSubs() error = %v, wantErr %v", err, tt.wantErr)
-			}
-		})
-	}
-=======
->>>>>>> e872b63f
 }