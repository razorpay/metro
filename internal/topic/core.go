package topic

import (
	"context"
	"fmt"
	"time"

	"github.com/opentracing/opentracing-go"
	"github.com/razorpay/metro/internal/brokerstore"
	"github.com/razorpay/metro/internal/common"
	"github.com/razorpay/metro/internal/merror"
	"github.com/razorpay/metro/internal/project"
	"github.com/razorpay/metro/pkg/logger"
	"github.com/razorpay/metro/pkg/messagebroker"
)

// ICore is an interface over topic core
type ICore interface {
	CreateTopic(ctx context.Context, model *Model) error
	UpdateTopic(ctx context.Context, model *Model) error
	AlterTopicRetentionConfigs(ctx context.Context, model *Model) error
	Exists(ctx context.Context, key string) (bool, error)
	ExistsWithName(ctx context.Context, name string) (bool, error)
	DeleteTopic(ctx context.Context, m *Model) error
	DeleteProjectTopics(ctx context.Context, projectID string) error
	Get(ctx context.Context, key string) (*Model, error)
	CreateSubscriptionTopic(ctx context.Context, model *Model) error
	CreateRetryTopic(ctx context.Context, model *Model) error
	CreateDeadLetterTopic(ctx context.Context, model *Model) error
	List(ctx context.Context, prefix string) ([]*Model, error)
}

// Core implements all business logic for a topic
type Core struct {
	repo        IRepo
	projectCore project.ICore
	brokerStore brokerstore.IBrokerStore
}

// NewCore returns an instance of Core
func NewCore(repo IRepo, projectCore project.ICore, brokerStore brokerstore.IBrokerStore) ICore {
	return &Core{repo, projectCore, brokerStore}
}

// CreateTopic implements topic creation
func (c *Core) CreateTopic(ctx context.Context, m *Model) error {
	span, ctx := opentracing.StartSpanFromContext(ctx, "TopicCore.CreateTopic")
	defer span.Finish()

	topicOperationCount.WithLabelValues(env, "CreateTopic").Inc()

	startTime := time.Now()
	defer func() {
		topicOperationTimeTaken.WithLabelValues(env, "CreateTopic").Observe(time.Now().Sub(startTime).Seconds())
	}()

	// validate project exists
	if ok, err := c.projectCore.ExistsWithID(ctx, m.ExtractedProjectID); !ok {
		if err != nil {
			return err
		}
		return merror.Newf(merror.NotFound, "project not found")
	}

	// validate if the topic already exists
	ok, err := c.Exists(ctx, m.Key())
	if err != nil {
		return err
	}
	if ok {
		return merror.New(merror.AlreadyExists, "Topic already exists")
	}

	// create broker topic
	err = c.createBrokerTopic(ctx, m)
	if err != nil {
		logger.Ctx(ctx).Errorw("error in creating topic in broker", "msg", err.Error())
		return err
	}

	// create registry entry
	return c.repo.Save(ctx, m)
}

// CreateSubscriptionTopic creates a subscription topic for the given primary topic and name
func (c *Core) CreateSubscriptionTopic(ctx context.Context, model *Model) error {
	// create topic for fanout
	return c.createBrokerTopic(ctx, model)
}

// CreateRetryTopic creates a retry topic for the given primary topic and name
func (c *Core) CreateRetryTopic(ctx context.Context, model *Model) error {
	// create broker topic
	return c.createBrokerTopic(ctx, model)
}

// CreateDeadLetterTopic creates a dead letter topic for the given primary topic and name
func (c *Core) CreateDeadLetterTopic(ctx context.Context, model *Model) error {
	// create broker topic
	err := c.createBrokerTopic(ctx, model)
	if err != nil {
		return err
	}

	// create registry entry
	return c.repo.Save(ctx, model)
}

// UpdateTopic implements topic updation
func (c *Core) UpdateTopic(ctx context.Context, m *Model) error {
	startTime := time.Now()

	topicOperationCount.WithLabelValues(env, "UpdateTopic").Inc()
	defer func() {
		topicOperationTimeTaken.WithLabelValues(env, "UpdateTopic").Observe(time.Now().Sub(startTime).Seconds())
	}()

	// validate if the topic exists
	ok, err := c.Exists(ctx, m.Key())
	if err != nil {
		return err
	}
	if !ok {
		return merror.New(merror.NotFound, "topic not found")
	}

	return c.repo.Save(ctx, m)
}

// Exists checks if the topic exists with a given key
func (c *Core) Exists(ctx context.Context, key string) (bool, error) {
	span, ctx := opentracing.StartSpanFromContext(ctx, "TopicCore.Exists")
	defer span.Finish()

	topicOperationCount.WithLabelValues(env, "Exists").Inc()

	startTime := time.Now()
	defer func() {
		topicOperationTimeTaken.WithLabelValues(env, "Exists").Observe(time.Now().Sub(startTime).Seconds())
	}()

	ok, err := c.repo.Exists(ctx, key)
	if err != nil {
		logger.Ctx(ctx).Errorw("error in executing exists", "msg", err.Error(), "key", key)
		return false, err
	}
	return ok, nil
}

// ExistsWithName checks if the topic exists with a given name
func (c *Core) ExistsWithName(ctx context.Context, name string) (bool, error) {
	topicOperationCount.WithLabelValues(env, "ExistsWithName").Inc()

	startTime := time.Now()
	defer func() {
		topicOperationTimeTaken.WithLabelValues(env, "ExistsWithName").Observe(time.Now().Sub(startTime).Seconds())
	}()

	projectID, topicName, err := ExtractTopicMetaAndValidate(ctx, name)
	if err != nil {
		return false, err
	}
	return c.Exists(ctx, common.GetBasePrefix()+Prefix+projectID+"/"+topicName)
}

// DeleteTopic deletes a topic and all resources associated with it
func (c *Core) DeleteTopic(ctx context.Context, m *Model) error {
	span, ctx := opentracing.StartSpanFromContext(ctx, "TopicCore.DeleteTopic")
	defer span.Finish()

	topicOperationCount.WithLabelValues(env, "DeleteTopic").Inc()

	startTime := time.Now()
	defer func() {
		topicOperationTimeTaken.WithLabelValues(env, "DeleteTopic").Observe(time.Now().Sub(startTime).Seconds())
	}()

	if ok, err := c.projectCore.ExistsWithID(ctx, m.ExtractedProjectID); !ok {
		if err != nil {
			return err
		}
		return merror.Newf(merror.NotFound, "Project not found")
	}
	if ok, err := c.Exists(ctx, m.Key()); !ok {
		if err != nil {
			return err
		}
		return merror.New(merror.NotFound, "Topic not found")
	}
	return c.repo.Delete(ctx, m)
}

// DeleteProjectTopics deletes all topics for a given projectID
func (c *Core) DeleteProjectTopics(ctx context.Context, projectID string) error {
	topicOperationCount.WithLabelValues(env, "DeleteProjectTopics").Inc()

	startTime := time.Now()
	defer func() {
		topicOperationTimeTaken.WithLabelValues(env, "DeleteProjectTopics").Observe(time.Now().Sub(startTime).Seconds())
	}()

	if projectID == "" {
		return merror.Newf(merror.InvalidArgument, "invalid projectID: %s", projectID)
	}

	prefix := common.GetBasePrefix() + Prefix + projectID

	return c.repo.DeleteTree(ctx, prefix)
}

// Get returns topic with the given key
func (c *Core) Get(ctx context.Context, key string) (*Model, error) {
	span, ctx := opentracing.StartSpanFromContext(ctx, "TopicCore.Get")
	defer span.Finish()

	topicOperationCount.WithLabelValues(env, "Get").Inc()

	startTime := time.Now()
	defer func() {
		topicOperationTimeTaken.WithLabelValues(env, "Get").Observe(time.Now().Sub(startTime).Seconds())
	}()

	projectID, topicName, err := ExtractTopicMetaAndValidate(ctx, key)
	if err != nil {
		return nil, err
	}
	prefix := common.GetBasePrefix() + Prefix + projectID + "/" + topicName

	// check if valid topic
	if ok, err := c.ExistsWithName(ctx, key); !ok {
		if err != nil {
			return nil, err
		}
		return nil, merror.New(merror.NotFound, "topic not found")
	}

	model := &Model{}
	err = c.repo.Get(ctx, prefix, model)
	if err != nil {
		return nil, err
	}
	return model, nil
}

// createBrokerTopic creates the topic with the message broker
func (c *Core) createBrokerTopic(ctx context.Context, model *Model) error {
	admin, aerr := c.brokerStore.GetAdmin(ctx, messagebroker.AdminClientOptions{})
	if aerr != nil {
		return aerr
	}

	// Create topic requset with Broker
	_, terr := admin.CreateTopic(ctx, messagebroker.CreateTopicRequest{
		Name:          model.Name,
		NumPartitions: model.NumPartitions,
<<<<<<< HEAD
		Config:        getRetentionConfig(model),
=======
		Config:        model.GetRetentionConfig(),
>>>>>>> bb583067
	})

	return terr
}

// AlterTopicConfigs alters topic configs eg retention policy
func (c *Core) AlterTopicRetentionConfigs(ctx context.Context, m *Model) error {
	// ALter the topic configs only for dead letter topic for now
	if !m.IsDeadLetterTopic() {
		return nil
	}

	admin, aerr := c.brokerStore.GetAdmin(ctx, messagebroker.AdminClientOptions{})
	if aerr != nil {
		return aerr
	}

	// Create alter topic config request with Broker
	return admin.AlterTopicConfigs(ctx, messagebroker.ModifyTopicConfigRequest{
		Name:   m.Name,
		Config: getRetentionConfig(m),
	})
}

// List gets slice of topics starting with given prefix
func (c *Core) List(ctx context.Context, prefix string) ([]*Model, error) {
	topicOperationCount.WithLabelValues(env, "List").Inc()

	startTime := time.Now()
	defer func() {
		topicOperationTimeTaken.WithLabelValues(env, "List").Observe(time.Now().Sub(startTime).Seconds())
	}()

	prefix = common.GetBasePrefix() + prefix

	var out []*Model
	ret, err := c.repo.List(ctx, prefix)
	if err != nil {
		return nil, err
	}

	for _, obj := range ret {
		out = append(out, obj.(*Model))
	}
	return out, nil
}

func getRetentionConfig(model *Model) map[string]string {
	configs := make(map[string]string, 2)
	if model.IsDeadLetterTopic() {
		configs["retention.ms"] = fmt.Sprintf("%d", 1000*60*60*24*3)
		configs["retention.bytes"] = fmt.Sprintf("%d", 10000*1000000)
	}
	return configs
}<|MERGE_RESOLUTION|>--- conflicted
+++ resolved
@@ -253,11 +253,7 @@
 	_, terr := admin.CreateTopic(ctx, messagebroker.CreateTopicRequest{
 		Name:          model.Name,
 		NumPartitions: model.NumPartitions,
-<<<<<<< HEAD
-		Config:        getRetentionConfig(model),
-=======
 		Config:        model.GetRetentionConfig(),
->>>>>>> bb583067
 	})
 
 	return terr
@@ -278,7 +274,7 @@
 	// Create alter topic config request with Broker
 	return admin.AlterTopicConfigs(ctx, messagebroker.ModifyTopicConfigRequest{
 		Name:   m.Name,
-		Config: getRetentionConfig(m),
+		Config: m.GetRetentionConfig(),
 	})
 }
 
