--- conflicted
+++ resolved
@@ -26,27 +26,16 @@
 	// MaxNumPartitions max number of partitions for a topic
 	MaxNumPartitions = 100
 
-<<<<<<< HEAD
-	// RetentionPeriodConfig is the name of topic level retention period config property
-=======
 	// RetentionPeriodConfig is the topic level retention period config
->>>>>>> f8e39cc2
 	RetentionPeriodConfig = "retention.ms"
 
 	// RetentionPeriod is the time after which messages will be deleted from the topic = 14 days
 	RetentionPeriod = 1000 * 60 * 60 * 24 * 14
 
-<<<<<<< HEAD
-	// RetentionSizeConfig is the name of topic level retention by size configgit checkout -b METRO-151-existing-dlq-topics property
-	RetentionSizeConfig = "retention.bytes"
-
-	// RetentionSizePerPartition is the max no of bytes retained per topic = 10000MB
-=======
 	// RetentionSizeConfig is the partition retention size config
 	RetentionSizeConfig = "retention.bytes"
 
 	// RetentionSizePerPartition is the max no of bytes retained per partition = 10000MB
->>>>>>> f8e39cc2
 	RetentionSizePerPartition = 10000 * 1000000
 )
 
