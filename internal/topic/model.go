--- conflicted
+++ resolved
@@ -26,28 +26,16 @@
 	// MaxNumPartitions max number of partitions for a topic
 	MaxNumPartitions = 100
 
-<<<<<<< HEAD
-	// RetentionMsConfig is the name of topic level retention period config property
-	RetentionMsConfig = "retention.ms"
-=======
 	// RetentionPeriodConfig is the name of topic level retention period config property
 	RetentionPeriodConfig = "retention.ms"
->>>>>>> 5b1751bd
 
 	// RetentionPeriod is the time after which messages will be deleted from the topic = 3 days
 	RetentionPeriod = 1000 * 60 * 60 * 24 * 3
 
-<<<<<<< HEAD
-	// RetentionBytesConfig is the name of topic level retention bytes config property
-	RetentionBytesConfig = "retention.bytes"
-
-	// RetentionSizePerPartition is the max no of bytes retained per topic partition = 10000MB
-=======
 	// RetentionSizeConfig is the name of topic level retention by size config property
 	RetentionSizeConfig = "retention.bytes"
 
 	// RetentionSizePerPartition is the max no of bytes retained per topic = 10000MB
->>>>>>> 5b1751bd
 	RetentionSizePerPartition = 10000 * 1000000
 )
 
@@ -101,13 +89,8 @@
 func (m *Model) GetRetentionConfig() map[string]string {
 	if m.IsDeadLetterTopic() {
 		return map[string]string{
-<<<<<<< HEAD
-			RetentionMsConfig:    fmt.Sprint(RetentionPeriod),
-			RetentionBytesConfig: fmt.Sprint(RetentionSizePerPartition * m.NumPartitions),
-=======
 			RetentionPeriodConfig: fmt.Sprint(RetentionPeriod),
 			RetentionSizeConfig:   fmt.Sprint(RetentionSizePerPartition),
->>>>>>> 5b1751bd
 		}
 	}
 	return nil
