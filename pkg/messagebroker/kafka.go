package messagebroker

import (
	"context"
	"fmt"
	"strconv"
	"strings"
	"time"

	kafkapkg "github.com/confluentinc/confluent-kafka-go/kafka"
	"github.com/opentracing/opentracing-go"
	"github.com/pkg/errors"

	"github.com/razorpay/metro/pkg/logger"
)

var (
	errProducerUnavailable = errors.New("producer unavailable")
)

// KafkaBroker for kafka
type KafkaBroker struct {
	Producer *kafkapkg.Producer
	Consumer *kafkapkg.Consumer
	Admin    *kafkapkg.AdminClient

	// holds the broker config
	Config *BrokerConfig

	// holds the client configs
	POptions *ProducerClientOptions
	COptions *ConsumerClientOptions
	AOptions *AdminClientOptions

	// flags
	isProducerClosed bool
}

// newKafkaConsumerClient returns a kafka consumer
func newKafkaConsumerClient(ctx context.Context, bConfig *BrokerConfig, options *ConsumerClientOptions) (Consumer, error) {

	normalizedTopics := make([]string, 0)
	for _, topic := range options.Topics {
		normalizedTopics = append(normalizedTopics, normalizeTopicName(topic))
	}

	err := validateKafkaConsumerBrokerConfig(bConfig)
	if err != nil {
		return nil, err
	}

	err = validateKafkaConsumerClientConfig(options)
	if err != nil {
		return nil, err
	}

	if options.AutoOffsetReset == "" {
		options.AutoOffsetReset = "latest"
	}

	configMap := &kafkapkg.ConfigMap{
		"bootstrap.servers":       strings.Join(bConfig.Brokers, ","),
		"socket.keepalive.enable": true,
		"auto.offset.reset":       options.AutoOffsetReset,
		"enable.auto.commit":      false,
		"group.id":                options.GroupID,
		"group.instance.id":       options.GroupInstanceID,
	}

	logger.Ctx(ctx).Infow("kafka consumer: initializing new", "configMap", configMap, "options", options)

	if bConfig.EnableTLS {
		certs, err := readKafkaCerts(bConfig.CertDir)
		if err != nil {
			return nil, err
		}

		// Refer : https://github.com/edenhill/librdkafka/wiki/Using-SSL-with-librdkafka#configure-librdkafka-client
		configMap.SetKey("security.protocol", "ssl")
		configMap.SetKey("ssl.ca.location", certs.caCertPath)
		configMap.SetKey("ssl.certificate.location", certs.userCertPath)
		configMap.SetKey("ssl.key.location", certs.userKeyPath)
	}

	c, err := kafkapkg.NewConsumer(configMap)
	if err != nil {
		return nil, err
	}

	c.SubscribeTopics(normalizedTopics, nil)

	logger.Ctx(ctx).Infow("kafka consumer: initialized", "options", options)

	return &KafkaBroker{
		Consumer: c,
		Config:   bConfig,
		COptions: options,
	}, nil
}

// newKafkaProducerClient returns a kafka producer
func newKafkaProducerClient(ctx context.Context, bConfig *BrokerConfig, options *ProducerClientOptions) (Producer, error) {
	err := validateKafkaProducerBrokerConfig(bConfig)
	if err != nil {
		return nil, err
	}

	err = validateKafkaProducerClientConfig(options)
	if err != nil {
		return nil, err
	}

	logger.Ctx(ctx).Infow("kafka producer: initializing new", "options", options)

	configMap := &kafkapkg.ConfigMap{
<<<<<<< HEAD
		"bootstrap.servers":            strings.Join(bConfig.Brokers, ","),
		"socket.keepalive.enable":      true,
		"acks":                         1,
		"retries":                      3,
		"go.batch.producer":            false,
		"linger.ms":                    0,
		"request.timeout.ms":           3000,
		"delivery.timeout.ms":          10000,
		"connections.max.idle.ms":      180000,
		"log.queue":                    false,
		"queue.buffering.max.messages": 1000,
		"go.logs.channel.enable":       false,
		"go.events.channel.size":       100,
		"go.produce.channel.size":      1000,
		"go.delivery.reports":          false,
=======
		"bootstrap.servers":          strings.Join(bConfig.Brokers, ","),
		"socket.keepalive.enable":    true,
		"retries":                    3,
		"request.timeout.ms":         3000,
		"delivery.timeout.ms":        2000,
		"connections.max.idle.ms":    180000,
		"batch.num.messages":         1,
		"queue.buffering.max.kbytes": 4096, // Total message size sum allocated in buffer. Shared across topics/partitions
		"queue.buffering.max.ms":     100,
		"go.logs.channel.enable":     false, // Disable logs via channel
		"go.produce.channel.size":    100,   // Allocated buffer size for the produce channel.
		"go.delivery.reports":        true,  // Returns delivery acks
		"go.batch.producer":          true,  // Disable batch producer since it clubs calls to librdkafka across topics. This causes memory bloat.
		"debug":                      "broker,msg",
>>>>>>> 327d99ba
	}

	if bConfig.EnableTLS {
		certs, err := readKafkaCerts(bConfig.CertDir)
		if err != nil {
			return nil, err
		}

		configMap.SetKey("security.protocol", "ssl")
		configMap.SetKey("ssl.ca.location", certs.caCertPath)
		configMap.SetKey("ssl.certificate.location", certs.userCertPath)
		configMap.SetKey("ssl.key.location", certs.userKeyPath)
	}

	p, err := kafkapkg.NewProducer(configMap)
	if err != nil {
		return nil, err
	}

	go func() {
		logger.Ctx(ctx).Infow("starting producer log reader...", "topic", options.Topic)
		select {
		case <-ctx.Done():
			return
		case log := <-p.Logs():
			logger.Ctx(ctx).Infow("kafka producer logs", "topic", options.Topic, "log", log.String())
		}
	}()

	logger.Ctx(ctx).Infow("kafka producer: initialized", "options", options)

	return &KafkaBroker{
		Producer: p,
		Config:   bConfig,
		POptions: options,
	}, nil
}

// newKafkaAdminClient returns a kafka admin
func newKafkaAdminClient(ctx context.Context, bConfig *BrokerConfig, options *AdminClientOptions) (Admin, error) {
	err := validateKafkaAdminBrokerConfig(bConfig)
	if err != nil {
		return nil, err
	}

	err = validateKafkaAdminClientConfig(options)
	if err != nil {
		return nil, err
	}

	logger.Ctx(ctx).Infow("kafka admin: initializing new", "options", *options)

	configMap := &kafkapkg.ConfigMap{
		"bootstrap.servers": strings.Join(bConfig.Brokers, ","),
	}

	if bConfig.EnableTLS {
		certs, err := readKafkaCerts(bConfig.CertDir)
		if err != nil {
			return nil, err
		}

		configMap.SetKey("security.protocol", "ssl")
		configMap.SetKey("ssl.ca.location", certs.caCertPath)
		configMap.SetKey("ssl.certificate.location", certs.userCertPath)
		configMap.SetKey("ssl.key.location", certs.userKeyPath)
	}

	a, err := kafkapkg.NewAdminClient(configMap)

	if err != nil {
		return nil, err
	}

	logger.Ctx(ctx).Infow("kafka admin: initialized")

	return &KafkaBroker{
		Admin:    a,
		Config:   bConfig,
		AOptions: options,
	}, nil
}

type kafkaCerts struct {
	caCertPath   string
	userCertPath string
	userKeyPath  string
}

func readKafkaCerts(certDir string) (*kafkaCerts, error) {
	caCertPath, err := getCertFile(certDir, "ca-cert.pem")
	if err != nil {
		return nil, err
	}
	userCertPath, err := getCertFile(certDir, "user-cert.pem")
	if err != nil {
		return nil, err
	}
	userKeyPath, err := getCertFile(certDir, "user.key")
	if err != nil {
		return nil, err
	}

	return &kafkaCerts{
		caCertPath:   caCertPath,
		userCertPath: userCertPath,
		userKeyPath:  userKeyPath,
	}, nil
}

// CreateTopic creates a new topic if not available
func (k *KafkaBroker) CreateTopic(ctx context.Context, request CreateTopicRequest) (CreateTopicResponse, error) {
	span, ctx := opentracing.StartSpanFromContext(ctx, "Kafka.CreateTopic")
	defer span.Finish()

	messageBrokerOperationCount.WithLabelValues(env, Kafka, "CreateTopic").Inc()

	startTime := time.Now()
	defer func() {
		messageBrokerOperationTimeTaken.WithLabelValues(env, Kafka, "CreateTopic").Observe(time.Now().Sub(startTime).Seconds())
	}()

	tp := normalizeTopicName(request.Name)
	logger.Ctx(ctx).Infow("received request to create kafka topic", "request", request, "normalizedTopicName", tp)

	topics := make([]kafkapkg.TopicSpecification, 0)
	ts := kafkapkg.TopicSpecification{
		Topic:             tp,
		NumPartitions:     request.NumPartitions,
		ReplicationFactor: (len(k.Config.Brokers) + 1) / 2, // 50% of the available brokers
	}

	topics = append(topics, ts)
	topicsResp, err := k.Admin.CreateTopics(ctx, topics, kafkapkg.SetAdminOperationTimeout(59*time.Second))
	if err != nil {
		messageBrokerOperationError.WithLabelValues(env, Kafka, "CreateTopic", err.Error()).Inc()
		return CreateTopicResponse{
			Response: topicsResp,
		}, err
	}

	for _, tp := range topicsResp {
		if tp.Error.Code() != kafkapkg.ErrNoError && tp.Error.Code() != kafkapkg.ErrTopicAlreadyExists {
			messageBrokerOperationError.WithLabelValues(env, Kafka, "CreateTopic", tp.Error.String()).Inc()
			return CreateTopicResponse{
				Response: topicsResp,
			}, fmt.Errorf("kafka: %v", tp.Error.String())
		}
	}

	logger.Ctx(ctx).Infow("kafka topic creation successfully completed", "response", topicsResp)

	return CreateTopicResponse{
		Response: topicsResp,
	}, nil
}

// DeleteTopic deletes an existing topic
func (k *KafkaBroker) DeleteTopic(ctx context.Context, request DeleteTopicRequest) (DeleteTopicResponse, error) {
	span, ctx := opentracing.StartSpanFromContext(ctx, "Kafka.DeleteTopic")
	defer span.Finish()

	messageBrokerOperationCount.WithLabelValues(env, Kafka, "DeleteTopic").Inc()

	startTime := time.Now()
	defer func() {
		messageBrokerOperationTimeTaken.WithLabelValues(env, Kafka, "DeleteTopic").Observe(time.Now().Sub(startTime).Seconds())
	}()

	topics := make([]string, 0)
	topicN := normalizeTopicName(request.Name)
	topics = append(topics, topicN)
	resp, err := k.Admin.DeleteTopics(ctx, topics)
	if err != nil {
		messageBrokerOperationError.WithLabelValues(env, Kafka, "DeleteTopic", err.Error()).Inc()
		return DeleteTopicResponse{
			Response: resp,
		}, err
	}

	return DeleteTopicResponse{
		Response: resp,
	}, nil
}

// GetTopicMetadata fetches the given topics metadata stored in the broker
func (k *KafkaBroker) GetTopicMetadata(ctx context.Context, request GetTopicMetadataRequest) (GetTopicMetadataResponse, error) {
	logger.Ctx(ctx).Infow("kafka: get metadata request received", "request", request)
	defer func() {
		logger.Ctx(ctx).Infow("kafka: get metadata request completed", "request", request)
	}()

	span, ctx := opentracing.StartSpanFromContext(ctx, "Kafka.GetMetadata")
	defer span.Finish()

	messageBrokerOperationCount.WithLabelValues(env, Kafka, "GetTopicMetadata").Inc()

	startTime := time.Now()
	defer func() {
		messageBrokerOperationTimeTaken.WithLabelValues(env, Kafka, "GetTopicMetadata").Observe(time.Now().Sub(startTime).Seconds())
	}()

	topicN := normalizeTopicName(request.Topic)
	tp := kafkapkg.TopicPartition{
		Topic:     &topicN,
		Partition: request.Partition,
	}

	tps := make([]kafkapkg.TopicPartition, 0)
	tps = append(tps, tp)

	// TODO : normalize timeouts
	resp, err := k.Consumer.Committed(tps, 5000)
	if err != nil {
		messageBrokerOperationError.WithLabelValues(env, Kafka, "GetTopicMetadata", err.Error()).Inc()
		return GetTopicMetadataResponse{}, err
	}

	tpStats := resp[0]
	offset, _ := strconv.ParseInt(tpStats.Offset.String(), 10, 0)
	return GetTopicMetadataResponse{
		Topic:     request.Topic,
		Partition: request.Partition,
		Offset:    int32(offset),
	}, nil
}

// SendMessage sends a message on the topic
func (k *KafkaBroker) SendMessage(ctx context.Context, request SendMessageToTopicRequest) (*SendMessageToTopicResponse, error) {

	messageBrokerOperationCount.WithLabelValues(env, Kafka, "SendMessage").Inc()

	startTime := time.Now()
	defer func() {
		messageBrokerOperationTimeTaken.WithLabelValues(env, Kafka, "SendMessage").Observe(time.Now().Sub(startTime).Seconds())
	}()

	logger.Ctx(ctx).Infow("kafka: send message appending headers to request", "topic", request.Topic)

	// populate the request with the proper messageID
	request.MessageID = getMessageID(request.MessageID)
	// generate the needed headers to be sent on the broker
	kHeaders := convertRequestToKafkaHeaders(request)

	span, ctx := opentracing.StartSpanFromContext(ctx, "Kafka.SendMessage", opentracing.Tags{
		"topic":      request.Topic,
		"message_id": request.MessageID,
	})
	defer span.Finish()

	logger.Ctx(ctx).Infow("kafka: send message appending headers to request completed", "request", request.Topic, "kHeaders", kHeaders)

	// Adds the span context in the headers of message
	// This header data will be used by consumer to resume the current context
	carrier := kafkaHeadersCarrier(kHeaders)
	injectErr := opentracing.GlobalTracer().Inject(span.Context(), opentracing.TextMap, &carrier)
	if injectErr != nil {
		logger.Ctx(ctx).Warnw("error injecting span context in message headers", "error", injectErr.Error())
	}

	deliveryChan := make(chan kafkapkg.Event, 1)
	defer close(deliveryChan)

	topicN := normalizeTopicName(request.Topic)
	logger.Ctx(ctx).Debugw("normalized topic name", "topic", topicN)

	if k.Producer == nil {
		return nil, errProducerUnavailable
	}

	err := k.Producer.Produce(&kafkapkg.Message{
		TopicPartition: kafkapkg.TopicPartition{Topic: &topicN, Partition: kafkapkg.PartitionAny},
		Value:          request.Message,
		Key:            []byte(request.OrderingKey),
		Headers:        carrier,
	}, deliveryChan)
	if err != nil {
		messageBrokerOperationError.WithLabelValues(env, Kafka, "SendMessage", err.Error()).Inc()
		return nil, err
	}

	var m *kafkapkg.Message

<<<<<<< HEAD
	event := <-deliveryChan
	m = event.(*kafkapkg.Message)
=======
	start := time.Now()

	// This is a blocking call. At times due to broker downtimes/back-pressure this call could take a significant amount of time.
	// During which the ELB/ALB could terminate the request. But the thread is still held in-memory until the pod restarts or ack is recieved.
	// This causes memory bloat and results in OOM exceptions. To avoid this we explicitly need to manage the lifecycle of this callstack.
	// 1. Maintain a ticker to ensure that after a certain time the producer gets flushed and the message is not held in buffer.
	// 2. Watch the request context for ctx.Done() and terminate the synchronous wait for the ack event.
	// 3. Ensure that the request throws an error after a certain time period if no ack is received.

	ticker := time.NewTimer(5 * time.Second)

	done := false
	for {
		select {
		case event := <-deliveryChan:
			m = event.(*kafkapkg.Message)
			done = true
		case <-ticker.C:
			logger.Ctx(ctx).Errorw("Callback timeout expired while waiting for ack", "messageId", request.MessageID)
			k.Producer.Flush(1000)
			done = true
		case <-ctx.Done():
			logger.Ctx(ctx).Errorw("Request context was terminated", "messageId", request.MessageID)
			done = true
		}
		if done {
			break
		}
	}
>>>>>>> 327d99ba

	logger.Ctx(ctx).Infow("successfully received callback", "msgId", request.MessageID, "time taken", time.Since(start).String())

	if m != nil && m.TopicPartition.Error != nil {
		logger.Ctx(ctx).Errorw("kafka: error in publishing messages", "error", m.TopicPartition.Error.Error())
		messageBrokerOperationError.WithLabelValues(env, Kafka, "SendMessage", m.TopicPartition.Error.Error()).Inc()
		return nil, m.TopicPartition.Error
	}

	return &SendMessageToTopicResponse{MessageID: request.MessageID}, nil
}

//ReceiveMessages gets tries to get the number of messages mentioned in the param "numOfMessages"
//from the previous committed offset. If the available messages in the queue are less, returns
// how many ever messages are available
func (k *KafkaBroker) ReceiveMessages(ctx context.Context, request GetMessagesFromTopicRequest) (*GetMessagesFromTopicResponse, error) {

	span, ctx := opentracing.StartSpanFromContext(ctx, "Kafka.ReceiveMessages")
	defer span.Finish()

	messageBrokerOperationCount.WithLabelValues(env, Kafka, "ReceiveMessages").Inc()

	startTime := time.Now()
	defer func() {
		messageBrokerOperationTimeTaken.WithLabelValues(env, Kafka, "ReceiveMessages").Observe(time.Now().Sub(startTime).Seconds())
	}()

	msgs := make([]ReceivedMessage, 0)
	for {
		msg, err := k.Consumer.ReadMessage(time.Duration(request.TimeoutMs) * time.Millisecond)
		if err == nil {
			// extract the message headers and set in the response struct
			receivedMessage := convertKafkaHeadersToResponse(msg.Headers)
			receivedMessage.OrderingKey = string(msg.Key)

			// Get span context from headers
			carrier := kafkaHeadersCarrier(msg.Headers)
			spanContext, extractErr := opentracing.GlobalTracer().Extract(opentracing.TextMap, &carrier)
			if extractErr != nil {
				logger.Ctx(ctx).Errorw("failed to get span context from message", "error", extractErr.Error())
			}

			messageSpan, _ := opentracing.StartSpanFromContext(
				ctx,
				"Kafka:MessageReceived",
				opentracing.FollowsFrom(spanContext),
				opentracing.Tags{
					"message_id": receivedMessage.MessageID,
					"topic":      msg.TopicPartition.Topic,
					"partition":  msg.TopicPartition.Partition,
					"offset":     msg.TopicPartition.Offset,
				})
			messageSpan.Finish()

			receivedMessage.Data = msg.Value
			receivedMessage.Topic = *msg.TopicPartition.Topic
			receivedMessage.Partition = msg.TopicPartition.Partition
			receivedMessage.Offset = int32(msg.TopicPartition.Offset)
			receivedMessage.OrderingKey = string(msg.Key)

			msgs = append(msgs, receivedMessage)
			if int32(len(msgs)) == request.NumOfMessages {
				return &GetMessagesFromTopicResponse{Messages: msgs}, nil
			}
		} else if err.(kafkapkg.Error).Code() == kafkapkg.ErrTimedOut {
			messageBrokerOperationError.WithLabelValues(env, Kafka, "ReceiveMessages", err.Error()).Inc()
			return &GetMessagesFromTopicResponse{Messages: msgs}, nil
		} else {
			// The client will automatically try to recover from all errors.
			logger.Ctx(ctx).Errorw("kafka: error in receiving messages", "msg", err.Error())
			messageBrokerOperationError.WithLabelValues(env, Kafka, "ReceiveMessages", err.Error()).Inc()
			return nil, err
		}
	}
}

// CommitByPartitionAndOffset Commits messages if any
//This func will commit the message consumed
//by all the previous calls to GetMessages
func (k *KafkaBroker) CommitByPartitionAndOffset(ctx context.Context, request CommitOnTopicRequest) (CommitOnTopicResponse, error) {
	span, ctx := opentracing.StartSpanFromContext(ctx, "Kafka.CommitByPartitionAndOffset")
	defer span.Finish()

	messageBrokerOperationCount.WithLabelValues(env, Kafka, "CommitByPartitionAndOffset").Inc()

	startTime := time.Now()
	defer func() {
		messageBrokerOperationTimeTaken.WithLabelValues(env, Kafka, "CommitByPartitionAndOffset").Observe(time.Now().Sub(startTime).Seconds())
	}()

	logger.Ctx(ctx).Infow("kafka: commit request received", "request", request)

	topicN := normalizeTopicName(request.Topic)
	tp := kafkapkg.TopicPartition{
		Topic:     &topicN,
		Partition: request.Partition,
		Offset:    kafkapkg.Offset(request.Offset),
	}

	tps := make([]kafkapkg.TopicPartition, 0)
	tps = append(tps, tp)

	attempt := 1
	resp, err := k.Consumer.CommitOffsets(tps)

	if resp != nil {
		logger.Ctx(ctx).Infow("kafka: commit attempted", "response", resp)
	}

	for {
		if err != nil && err.Error() == kafkapkg.ErrRequestTimedOut.String() && attempt <= 3 {
			logger.Ctx(ctx).Infow("kafka: retrying commit", "attempt", attempt)
			messageBrokerOperationError.WithLabelValues(env, Kafka, "CommitByPartitionAndOffset", err.Error()).Inc()
			resp, err = k.Consumer.CommitOffsets(tps)
			attempt++
			time.Sleep(time.Millisecond * 100)
			continue
		}
		break
	}

	if err != nil {
		logger.Ctx(ctx).Errorw("kafka: commit failed", "request", request, "error", err.Error())
		messageBrokerOperationError.WithLabelValues(env, Kafka, "CommitByPartitionAndOffset", err.Error()).Inc()
		return CommitOnTopicResponse{
			Response: nil,
		}, err
	}

	logger.Ctx(ctx).Infow("kafka: committed successfully", "request", request)

	return CommitOnTopicResponse{
		Response: resp,
	}, nil
}

// CommitByMsgID Commits a message by ID
func (k *KafkaBroker) CommitByMsgID(_ context.Context, _ CommitOnTopicRequest) (CommitOnTopicResponse, error) {
	// unused for kafka
	return CommitOnTopicResponse{}, nil
}

// Pause pause the consumer
func (k *KafkaBroker) Pause(ctx context.Context, request PauseOnTopicRequest) error {
	span, ctx := opentracing.StartSpanFromContext(ctx, "Kafka.Pause")
	defer span.Finish()

	messageBrokerOperationCount.WithLabelValues(env, Kafka, "Pause").Inc()

	startTime := time.Now()
	defer func() {
		messageBrokerOperationTimeTaken.WithLabelValues(env, Kafka, "Pause").Observe(time.Now().Sub(startTime).Seconds())
	}()

	topicN := normalizeTopicName(request.Topic)
	tp := kafkapkg.TopicPartition{
		Topic:     &topicN,
		Partition: request.Partition,
	}

	tps := make([]kafkapkg.TopicPartition, 0)
	tps = append(tps, tp)

	return k.Consumer.Pause(tps)
}

// Resume resume the consumer
func (k *KafkaBroker) Resume(_ context.Context, request ResumeOnTopicRequest) error {
	messageBrokerOperationCount.WithLabelValues(env, Kafka, "Resume").Inc()

	startTime := time.Now()
	defer func() {
		messageBrokerOperationTimeTaken.WithLabelValues(env, Kafka, "Resume").Observe(time.Now().Sub(startTime).Seconds())
	}()

	topicN := normalizeTopicName(request.Topic)
	tp := kafkapkg.TopicPartition{
		Topic:     &topicN,
		Partition: request.Partition,
	}

	tps := make([]kafkapkg.TopicPartition, 0)
	tps = append(tps, tp)

	return k.Consumer.Resume(tps)
}

// Close closes the consumer
func (k *KafkaBroker) Close(ctx context.Context) error {
	messageBrokerOperationCount.WithLabelValues(env, Kafka, "Close").Inc()

	startTime := time.Now()
	defer func() {
		messageBrokerOperationTimeTaken.WithLabelValues(env, Kafka, "Close").Observe(time.Now().Sub(startTime).Seconds())
	}()

	logger.Ctx(ctx).Infow("kafka: request to close the consumer", "topic", k.COptions.Topics, "groupID", k.COptions.GroupID)
	err := k.Consumer.Unsubscribe()
	if err != nil {
		logger.Ctx(ctx).Errorw("kafka: consumer unsubscribe failed", "topic", k.COptions.Topics, "groupID", k.COptions.GroupID, "error", err.Error())
		messageBrokerOperationError.WithLabelValues(env, Kafka, "Close", err.Error()).Inc()
		return err
	}

	cerr := k.Consumer.Close()
	if cerr != nil {
		logger.Ctx(ctx).Errorw("kafka: consumer close failed", "topic", k.COptions.Topics, "groupID", k.COptions.GroupID, "error", cerr.Error())
		messageBrokerOperationError.WithLabelValues(env, Kafka, "Close", err.Error()).Inc()
		return cerr
	}
	logger.Ctx(ctx).Infow("kafka: consumer closed...", "topic", k.COptions.Topics, "groupID", k.COptions.GroupID)

	return nil
}

// AddTopicPartitions adds partitions to an existing topic
// NOTE: Use with extreme caution! Calling this will result in a consumer-group re-balance and
// could result in undesired behaviour if the topic is being used for ordered messages.
func (k *KafkaBroker) AddTopicPartitions(ctx context.Context, request AddTopicPartitionRequest) (*AddTopicPartitionResponse, error) {
	messageBrokerOperationCount.WithLabelValues(env, Kafka, "AddTopicPartitions").Inc()

	startTime := time.Now()
	defer func() {
		messageBrokerOperationTimeTaken.WithLabelValues(env, Kafka, "AddTopicPartitions").Observe(time.Now().Sub(startTime).Seconds())
	}()

	tp := normalizeTopicName(request.Name)
	metadata, merr := k.Admin.GetMetadata(&tp, false, 1000)
	if merr != nil {
		logger.Ctx(ctx).Errorw("kafka: admin getMetadata() failed", "topic", request.NumPartitions, "error", merr.Error())
		messageBrokerOperationError.WithLabelValues(env, Kafka, "AddTopicPartitions", merr.Error()).Inc()
		return nil, merr
	}

	// fetch the topic metadata and check the current partition count
	if _, ok := metadata.Topics[tp]; !ok {
		// invalid topic
		return nil, fmt.Errorf("topic [%v] not found", tp)
	}

	// metadata contains non-existent topic names as well with partition count as zero
	currPartitionCount := len(metadata.Topics[tp].Partitions)
	if currPartitionCount == 0 {
		// invalid topic
		return nil, fmt.Errorf("topic [%v] not found", tp)
	}

	if request.NumPartitions == currPartitionCount {
		// same partition count, do not error out
		return &AddTopicPartitionResponse{
			Response: nil,
		}, nil
	} else if request.NumPartitions < currPartitionCount {
		// less partition count
		return nil, fmt.Errorf("topic [%v]: new partition count [%v] cannot be less as current than [%v]", tp, request.NumPartitions, currPartitionCount)
	}

	logger.Ctx(ctx).Infow("kafka: request to add topic partitions", "topic", tp,
		"current_partitions", currPartitionCount, "new_partitions", request.NumPartitions)

	ps := kafkapkg.PartitionsSpecification{
		Topic:      tp,
		IncreaseTo: request.NumPartitions,
	}

	pss := make([]kafkapkg.PartitionsSpecification, 0)
	pss = append(pss, ps)

	resp, err := k.Admin.CreatePartitions(ctx, pss, nil)
	if err != nil {
		logger.Ctx(ctx).Errorw("kafka: request to add topic partitions failed", "topic", tp, "numPartitions", request.NumPartitions,
			"error", err.Error())
		return nil, err
	}

	logger.Ctx(ctx).Infow("kafka: request to add topic partitions completed", "topic", tp, "numPartitions", request.NumPartitions,
		"resp", resp)
	return &AddTopicPartitionResponse{
		Response: resp,
	}, nil
}

// IsHealthy checks the health of the kafka
func (k *KafkaBroker) IsHealthy(ctx context.Context) (bool, error) {
	string, err := k.Admin.ClusterID(ctx)
	if string != "" {
		return true, nil
	}

	if ctx.Err() == context.DeadlineExceeded || err == context.DeadlineExceeded {
		return false, errors.New("kafka: timed out")
	}

	return false, err
}

// Shutdown closes the producer
func (k *KafkaBroker) Shutdown(ctx context.Context) {
	// immediately mark the producer as closed so that it is not re-used during the close operation
	k.isProducerClosed = true

	messageBrokerOperationCount.WithLabelValues(env, Kafka, "Shutdown").Inc()

	startTime := time.Now()
	defer func() {
		messageBrokerOperationTimeTaken.WithLabelValues(env, Kafka, "Shutdown").Observe(time.Now().Sub(startTime).Seconds())
	}()

	logger.Ctx(ctx).Infow("kafka: request to close the producer", "topic", k.COptions.Topics)

	if k.Producer != nil {
		k.Producer.Flush(500)
		k.Producer.Close()
		logger.Ctx(ctx).Infow("kafka: producer closed", "topic", k.COptions.Topics)
	}

	logger.Ctx(ctx).Infow("kafka: producer already closed", "topic", k.COptions.Topics)
}

// IsClosed checks if producer has been closed
func (k *KafkaBroker) IsClosed(_ context.Context) bool {
	return k.isProducerClosed
}

// Flush flushes the producer buffer
func (k *KafkaBroker) Flush(timeoutMs int) error {
	if k.Producer == nil {
		return errProducerUnavailable
	}
	k.Producer.Flush(timeoutMs)
	return nil
}<|MERGE_RESOLUTION|>--- conflicted
+++ resolved
@@ -113,23 +113,6 @@
 	logger.Ctx(ctx).Infow("kafka producer: initializing new", "options", options)
 
 	configMap := &kafkapkg.ConfigMap{
-<<<<<<< HEAD
-		"bootstrap.servers":            strings.Join(bConfig.Brokers, ","),
-		"socket.keepalive.enable":      true,
-		"acks":                         1,
-		"retries":                      3,
-		"go.batch.producer":            false,
-		"linger.ms":                    0,
-		"request.timeout.ms":           3000,
-		"delivery.timeout.ms":          10000,
-		"connections.max.idle.ms":      180000,
-		"log.queue":                    false,
-		"queue.buffering.max.messages": 1000,
-		"go.logs.channel.enable":       false,
-		"go.events.channel.size":       100,
-		"go.produce.channel.size":      1000,
-		"go.delivery.reports":          false,
-=======
 		"bootstrap.servers":          strings.Join(bConfig.Brokers, ","),
 		"socket.keepalive.enable":    true,
 		"retries":                    3,
@@ -144,7 +127,6 @@
 		"go.delivery.reports":        true,  // Returns delivery acks
 		"go.batch.producer":          true,  // Disable batch producer since it clubs calls to librdkafka across topics. This causes memory bloat.
 		"debug":                      "broker,msg",
->>>>>>> 327d99ba
 	}
 
 	if bConfig.EnableTLS {
@@ -428,10 +410,6 @@
 
 	var m *kafkapkg.Message
 
-<<<<<<< HEAD
-	event := <-deliveryChan
-	m = event.(*kafkapkg.Message)
-=======
 	start := time.Now()
 
 	// This is a blocking call. At times due to broker downtimes/back-pressure this call could take a significant amount of time.
@@ -461,7 +439,6 @@
 			break
 		}
 	}
->>>>>>> 327d99ba
 
 	logger.Ctx(ctx).Infow("successfully received callback", "msgId", request.MessageID, "time taken", time.Since(start).String())
 
