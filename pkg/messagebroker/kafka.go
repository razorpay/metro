--- conflicted
+++ resolved
@@ -14,19 +14,10 @@
 	"github.com/razorpay/metro/pkg/logger"
 )
 
-<<<<<<< HEAD
-=======
-const (
-	messageID      = "messageID"
-	retryCount     = "retryCount"
-	msgProduceTime = "msgProduceTime"
-)
-
 var (
 	errProducerUnavailable = errors.New("producer unavailable")
 )
 
->>>>>>> e5dc6fd1
 // KafkaBroker for kafka
 type KafkaBroker struct {
 	Producer *kafkapkg.Producer
@@ -270,11 +261,7 @@
 
 	for _, tp := range topicsResp {
 		if tp.Error.Code() != kafkapkg.ErrNoError && tp.Error.Code() != kafkapkg.ErrTopicAlreadyExists {
-<<<<<<< HEAD
-			messageBrokerOperationError.WithLabelValues(env, Kafka, "CreateTopic", tp.Error.Error()).Inc()
-=======
 			messageBrokerOperationError.WithLabelValues(env, Kafka, "CreateTopic", tp.Error.String()).Inc()
->>>>>>> e5dc6fd1
 			return CreateTopicResponse{
 				Response: topicsResp,
 			}, fmt.Errorf("kafka: %v", tp.Error.String())
@@ -360,24 +347,7 @@
 
 // SendMessage sends a message on the topic
 func (k *KafkaBroker) SendMessage(ctx context.Context, request SendMessageToTopicRequest) (*SendMessageToTopicResponse, error) {
-
-	logger.Ctx(ctx).Infow("kafka: send message to topic request received", "topic", request.Topic)
-	defer func() {
-		logger.Ctx(ctx).Infow("kafka: send message to topic request completed", "topic", request.Topic)
-	}()
-
-	// Set message id
-	msgID := request.MessageID
-	if msgID == "" {
-		// generate a message id and attach only if not sent by the caller
-		// in case of retry push to topic, the same messageID is to be re-used
-		msgID = xid.New().String()
-	}
-
-	span, ctx := opentracing.StartSpanFromContext(ctx, "Kafka.SendMessage", opentracing.Tags{
-		"topic":      request.Topic,
-		"message_id": msgID,
-	})
+	span, ctx := opentracing.StartSpanFromContext(ctx, "Kafka.SendMessage")
 	defer span.Finish()
 
 	messageBrokerOperationCount.WithLabelValues(env, Kafka, "SendMessage").Inc()
@@ -387,84 +357,26 @@
 		messageBrokerOperationTimeTaken.WithLabelValues(env, Kafka, "SendMessage").Observe(time.Now().Sub(startTime).Seconds())
 	}()
 
-<<<<<<< HEAD
 	// populate the request with the proper messageID
 	request.MessageID = getMessageID(request.MessageID)
 	// generate the needed headers to be sent on the broker
 	kHeaders := convertRequestToKafkaHeaders(request)
-=======
-	var kHeaders []kafkapkg.Header
-	if request.Attributes != nil {
-		for _, attribute := range request.Attributes {
-			for k, v := range attribute {
-				kHeaders = append(kHeaders, kafkapkg.Header{
-					Key:   k,
-					Value: v,
-				})
-			}
-		}
-	}
-
-	logger.Ctx(ctx).Infow("kafka: send message appending headers to request", "topic", request.Topic)
-
-	kHeaders = append(kHeaders, kafkapkg.Header{
-		Key:   messageID,
-		Value: []byte(msgID),
-	})
-
-	rc, err := json.Marshal(request.RetryCount)
-	kHeaders = append(kHeaders, kafkapkg.Header{
-		Key:   retryCount,
-		Value: rc,
-	})
-	if err != nil {
-		messageBrokerOperationError.WithLabelValues(env, Kafka, "SendMessage", err.Error()).Inc()
-		return nil, err
-	}
-
-	mpt, err := json.Marshal(time.Now().Unix())
-	kHeaders = append(kHeaders, kafkapkg.Header{
-		Key:   msgProduceTime,
-		Value: mpt,
-	})
-	if err != nil {
-		messageBrokerOperationError.WithLabelValues(env, Kafka, "SendMessage", err.Error()).Inc()
-		return nil, err
-	}
-
-	logger.Ctx(ctx).Infow("kafka: send message appending headers to request completed", "request", request.Topic, "kHeaders", kHeaders)
-
-	// Adds the span context in the headers of message
-	// This header data will be used by consumer to resume the current context
-	carrier := kafkaHeadersCarrier(kHeaders)
-	injectErr := opentracing.GlobalTracer().Inject(span.Context(), opentracing.TextMap, &carrier)
-	if injectErr != nil {
-		logger.Ctx(ctx).Warnw("error injecting span context in message headers", "error", injectErr.Error())
-	}
->>>>>>> e5dc6fd1
 
 	deliveryChan := make(chan kafkapkg.Event, 1000)
 	defer close(deliveryChan)
 
-<<<<<<< HEAD
 	topicN := normalizeTopicName(request.Topic)
 	logger.Ctx(ctx).Debugw("normalized topic name", "topic", topicN)
+
+	if k.Producer == nil {
+		return nil, errProducerUnavailable
+	}
+
 	err := k.Producer.Produce(&kafkapkg.Message{
 		TopicPartition: kafkapkg.TopicPartition{Topic: &topicN, Partition: kafkapkg.PartitionAny},
-=======
-	tp := NormalizeTopicName(request.Topic)
-	logger.Ctx(ctx).Debugw("normalized topic name", "topic", tp, "headers", carrier)
-
-	if k.Producer == nil {
-		return nil, errProducerUnavailable
-	}
-
-	err = k.Producer.Produce(&kafkapkg.Message{
-		TopicPartition: kafkapkg.TopicPartition{Topic: &tp, Partition: kafkapkg.PartitionAny},
->>>>>>> e5dc6fd1
 		Value:          request.Message,
 		Key:            []byte(request.OrderingKey),
-		Headers:        carrier,
+		Headers:        kHeaders,
 	}, deliveryChan)
 	if err != nil {
 		messageBrokerOperationError.WithLabelValues(env, Kafka, "SendMessage", err.Error()).Inc()
@@ -505,7 +417,6 @@
 	for {
 		msg, err := k.Consumer.ReadMessage(time.Duration(request.TimeoutMs) * time.Millisecond)
 		if err == nil {
-<<<<<<< HEAD
 			// extract the message headers and set in the response struct
 			receivedMessage := convertKafkaHeadersToResponse(msg.Headers)
 			offset, _ := strconv.ParseInt(fmt.Sprintf("%v", int32(msg.TopicPartition.Offset)), 10, 0)
@@ -516,51 +427,6 @@
 			receivedMessage.Partition = msg.TopicPartition.Partition
 			receivedMessage.Offset = int32(msg.TopicPartition.Offset)
 			msgs[po.String()] = receivedMessage
-=======
-			for _, v := range msg.Headers {
-
-				switch v.Key {
-				case messageID:
-					msgID = string(v.Value)
-				case retryCount:
-					json.Unmarshal(v.Value, &retryCounter)
-				case msgProduceTime:
-					json.Unmarshal(v.Value, &msgProduceTimeSecs)
-				}
-			}
-
-			// Get span context from headers
-			carrier := kafkaHeadersCarrier(msg.Headers)
-			spanContext, extractErr := opentracing.GlobalTracer().Extract(opentracing.TextMap, &carrier)
-			if extractErr != nil {
-				logger.Ctx(ctx).Errorw("failed to get span context from message", "error", extractErr.Error())
-			}
-
-			messageSpan, _ := opentracing.StartSpanFromContext(
-				ctx,
-				"Kafka:MessageReceived",
-				opentracing.FollowsFrom(spanContext),
-				opentracing.Tags{
-					"message_id": msgID,
-					"topic":      msg.TopicPartition.Topic,
-					"partition":  msg.TopicPartition.Partition,
-					"offset":     msg.TopicPartition.Offset,
-				})
-			messageSpan.Finish()
-
-			offset, _ := strconv.ParseInt(fmt.Sprintf("%v", int32(msg.TopicPartition.Offset)), 10, 0)
-			po := NewPartitionOffset(msg.TopicPartition.Partition, int32(offset))
-
-			msgs[po.String()] = ReceivedMessage{
-				Data:        msg.Value,
-				MessageID:   msgID,
-				Topic:       *msg.TopicPartition.Topic,
-				Partition:   msg.TopicPartition.Partition,
-				Offset:      int32(msg.TopicPartition.Offset),
-				RetryCount:  retryCounter,
-				PublishTime: time.Unix(msgProduceTimeSecs, 0),
-			}
->>>>>>> e5dc6fd1
 
 			if int32(len(msgs)) == request.NumOfMessages {
 				return &GetMessagesFromTopicResponse{PartitionOffsetWithMessages: msgs}, nil
