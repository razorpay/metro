package messagebroker

import (
	"context"
	"fmt"
	"strconv"
	"strings"
	"time"

	kafkapkg "github.com/confluentinc/confluent-kafka-go/kafka"
	"github.com/opentracing/opentracing-go"
	"github.com/pkg/errors"

	"github.com/razorpay/metro/pkg/logger"
)

var (
	errProducerUnavailable = errors.New("producer unavailable")
)

// KafkaBroker for kafka
type KafkaBroker struct {
	Producer *kafkapkg.Producer
	Consumer *kafkapkg.Consumer
	Admin    *kafkapkg.AdminClient

	// holds the broker config
	Config *BrokerConfig

	// holds the client configs
	POptions *ProducerClientOptions
	COptions *ConsumerClientOptions
	AOptions *AdminClientOptions

	// flags
	isProducerClosed bool
}

// newKafkaConsumerClient returns a kafka consumer
func newKafkaConsumerClient(ctx context.Context, bConfig *BrokerConfig, options *ConsumerClientOptions) (Consumer, error) {

	normalizedTopics := make([]string, 0)
	for _, topic := range options.Topics {
		normalizedTopics = append(normalizedTopics, normalizeTopicName(topic))
	}

	err := validateKafkaConsumerBrokerConfig(bConfig)
	if err != nil {
		return nil, err
	}

	err = validateKafkaConsumerClientConfig(options)
	if err != nil {
		return nil, err
	}

	if options.AutoOffsetReset == "" {
		options.AutoOffsetReset = "latest"
	}

	configMap := &kafkapkg.ConfigMap{
		"bootstrap.servers":       strings.Join(bConfig.Brokers, ","),
		"socket.keepalive.enable": true,
		"auto.offset.reset":       options.AutoOffsetReset,
		"enable.auto.commit":      false,
		"group.id":                options.GroupID,
		"group.instance.id":       options.GroupInstanceID,
	}

	logger.Ctx(ctx).Infow("kafka consumer: initializing new", "configMap", configMap, "options", options)

	if bConfig.EnableTLS {
		certs, err := readKafkaCerts(bConfig.CertDir)
		if err != nil {
			return nil, err
		}

		// Refer : https://github.com/edenhill/librdkafka/wiki/Using-SSL-with-librdkafka#configure-librdkafka-client
		configMap.SetKey("security.protocol", "ssl")
		configMap.SetKey("ssl.ca.location", certs.caCertPath)
		configMap.SetKey("ssl.certificate.location", certs.userCertPath)
		configMap.SetKey("ssl.key.location", certs.userKeyPath)
	}

	c, err := kafkapkg.NewConsumer(configMap)
	if err != nil {
		return nil, err
	}

	c.SubscribeTopics(normalizedTopics, nil)

	logger.Ctx(ctx).Infow("kafka consumer: initialized", "options", options)

	return &KafkaBroker{
		Consumer: c,
		Config:   bConfig,
		COptions: options,
	}, nil
}

// newKafkaProducerClient returns a kafka producer
func newKafkaProducerClient(ctx context.Context, bConfig *BrokerConfig, options *ProducerClientOptions) (Producer, error) {
	err := validateKafkaProducerBrokerConfig(bConfig)
	if err != nil {
		return nil, err
	}

	err = validateKafkaProducerClientConfig(options)
	if err != nil {
		return nil, err
	}

	logger.Ctx(ctx).Infow("kafka producer: initializing new", "options", options)

	configMap := &kafkapkg.ConfigMap{
		"bootstrap.servers":          strings.Join(bConfig.Brokers, ","),
		"socket.keepalive.enable":    true,
		"retries":                    3,
		"request.timeout.ms":         3000,
		"delivery.timeout.ms":        2000,
		"connections.max.idle.ms":    180000,
		"batch.num.messages":         1,
		"queue.buffering.max.kbytes": 4096, // Total message size sum allocated in buffer. Shared across topics/partitions
		"queue.buffering.max.ms":     100,
		"go.logs.channel.enable":     false, // Disable logs via channel
		"go.produce.channel.size":    100,   // Allocated buffer size for the produce channel.
		"go.delivery.reports":        true,  // Returns delivery acks
		"go.batch.producer":          true,  // Disable batch producer since it clubs calls to librdkafka across topics. This causes memory bloat.
		"debug":                      "broker,msg",
	}

	if bConfig.EnableTLS {
		certs, err := readKafkaCerts(bConfig.CertDir)
		if err != nil {
			return nil, err
		}

		configMap.SetKey("security.protocol", "ssl")
		configMap.SetKey("ssl.ca.location", certs.caCertPath)
		configMap.SetKey("ssl.certificate.location", certs.userCertPath)
		configMap.SetKey("ssl.key.location", certs.userKeyPath)
	}

	p, err := kafkapkg.NewProducer(configMap)
	if err != nil {
		return nil, err
	}

	go func() {
		logger.Ctx(ctx).Infow("starting producer log reader...", "topic", options.Topic)
		select {
		case <-ctx.Done():
			return
		case log := <-p.Logs():
			logger.Ctx(ctx).Infow("kafka producer logs", "topic", options.Topic, "log", log.String())
		}
	}()

	logger.Ctx(ctx).Infow("kafka producer: initialized", "options", options)

	return &KafkaBroker{
		Producer: p,
		Config:   bConfig,
		POptions: options,
	}, nil
}

// newKafkaAdminClient returns a kafka admin
func newKafkaAdminClient(ctx context.Context, bConfig *BrokerConfig, options *AdminClientOptions) (Admin, error) {
	err := validateKafkaAdminBrokerConfig(bConfig)
	if err != nil {
		return nil, err
	}

	err = validateKafkaAdminClientConfig(options)
	if err != nil {
		return nil, err
	}

	logger.Ctx(ctx).Infow("kafka admin: initializing new", "options", *options)

	configMap := &kafkapkg.ConfigMap{
		"bootstrap.servers": strings.Join(bConfig.Brokers, ","),
	}

	if bConfig.EnableTLS {
		certs, err := readKafkaCerts(bConfig.CertDir)
		if err != nil {
			return nil, err
		}

		configMap.SetKey("security.protocol", "ssl")
		configMap.SetKey("ssl.ca.location", certs.caCertPath)
		configMap.SetKey("ssl.certificate.location", certs.userCertPath)
		configMap.SetKey("ssl.key.location", certs.userKeyPath)
	}

	a, err := kafkapkg.NewAdminClient(configMap)

	if err != nil {
		return nil, err
	}

	logger.Ctx(ctx).Infow("kafka admin: initialized")

	return &KafkaBroker{
		Admin:    a,
		Config:   bConfig,
		AOptions: options,
	}, nil
}

type kafkaCerts struct {
	caCertPath   string
	userCertPath string
	userKeyPath  string
}

func readKafkaCerts(certDir string) (*kafkaCerts, error) {
	caCertPath, err := getCertFile(certDir, "ca-cert.pem")
	if err != nil {
		return nil, err
	}
	userCertPath, err := getCertFile(certDir, "user-cert.pem")
	if err != nil {
		return nil, err
	}
	userKeyPath, err := getCertFile(certDir, "user.key")
	if err != nil {
		return nil, err
	}

	return &kafkaCerts{
		caCertPath:   caCertPath,
		userCertPath: userCertPath,
		userKeyPath:  userKeyPath,
	}, nil
}

// CreateTopic creates a new topic if not available
func (k *KafkaBroker) CreateTopic(ctx context.Context, request CreateTopicRequest) (CreateTopicResponse, error) {
	span, ctx := opentracing.StartSpanFromContext(ctx, "Kafka.CreateTopic")
	defer span.Finish()

	messageBrokerOperationCount.WithLabelValues(env, Kafka, "CreateTopic").Inc()

	startTime := time.Now()
	defer func() {
		messageBrokerOperationTimeTaken.WithLabelValues(env, Kafka, "CreateTopic").Observe(time.Now().Sub(startTime).Seconds())
	}()

	tp := normalizeTopicName(request.Name)
	logger.Ctx(ctx).Infow("received request to create kafka topic", "request", request, "normalizedTopicName", tp)

	topics := make([]kafkapkg.TopicSpecification, 0)
	ts := kafkapkg.TopicSpecification{
		Topic:             tp,
		NumPartitions:     request.NumPartitions,
		ReplicationFactor: (len(k.Config.Brokers) + 1) / 2, // 50% of the available brokers
	}

	topics = append(topics, ts)
	topicsResp, err := k.Admin.CreateTopics(ctx, topics, kafkapkg.SetAdminOperationTimeout(59*time.Second))
	if err != nil {
		messageBrokerOperationError.WithLabelValues(env, Kafka, "CreateTopic", err.Error()).Inc()
		return CreateTopicResponse{
			Response: topicsResp,
		}, err
	}

	for _, tp := range topicsResp {
		if tp.Error.Code() != kafkapkg.ErrNoError && tp.Error.Code() != kafkapkg.ErrTopicAlreadyExists {
			messageBrokerOperationError.WithLabelValues(env, Kafka, "CreateTopic", tp.Error.String()).Inc()
			return CreateTopicResponse{
				Response: topicsResp,
			}, fmt.Errorf("kafka: %v", tp.Error.String())
		}
	}

	logger.Ctx(ctx).Infow("kafka topic creation successfully completed", "response", topicsResp)

	return CreateTopicResponse{
		Response: topicsResp,
	}, nil
}

// DeleteTopic deletes an existing topic
func (k *KafkaBroker) DeleteTopic(ctx context.Context, request DeleteTopicRequest) (DeleteTopicResponse, error) {
	span, ctx := opentracing.StartSpanFromContext(ctx, "Kafka.DeleteTopic")
	defer span.Finish()

	messageBrokerOperationCount.WithLabelValues(env, Kafka, "DeleteTopic").Inc()

	startTime := time.Now()
	defer func() {
		messageBrokerOperationTimeTaken.WithLabelValues(env, Kafka, "DeleteTopic").Observe(time.Now().Sub(startTime).Seconds())
	}()

	topics := make([]string, 0)
	topicN := normalizeTopicName(request.Name)
	topics = append(topics, topicN)
	resp, err := k.Admin.DeleteTopics(ctx, topics)
	if err != nil {
		messageBrokerOperationError.WithLabelValues(env, Kafka, "DeleteTopic", err.Error()).Inc()
		return DeleteTopicResponse{
			Response: resp,
		}, err
	}

	return DeleteTopicResponse{
		Response: resp,
	}, nil
}

// GetTopicMetadata fetches the given topics metadata stored in the broker
func (k *KafkaBroker) GetTopicMetadata(ctx context.Context, request GetTopicMetadataRequest) (GetTopicMetadataResponse, error) {
	logger.Ctx(ctx).Infow("kafka: get metadata request received", "request", request)
	defer func() {
		logger.Ctx(ctx).Infow("kafka: get metadata request completed", "request", request)
	}()

	span, ctx := opentracing.StartSpanFromContext(ctx, "Kafka.GetMetadata")
	defer span.Finish()

	messageBrokerOperationCount.WithLabelValues(env, Kafka, "GetTopicMetadata").Inc()

	startTime := time.Now()
	defer func() {
		messageBrokerOperationTimeTaken.WithLabelValues(env, Kafka, "GetTopicMetadata").Observe(time.Now().Sub(startTime).Seconds())
	}()

	topicN := normalizeTopicName(request.Topic)
	tp := kafkapkg.TopicPartition{
		Topic:     &topicN,
		Partition: request.Partition,
	}

	tps := make([]kafkapkg.TopicPartition, 0)
	tps = append(tps, tp)

	// TODO : normalize timeouts
	resp, err := k.Consumer.Committed(tps, 5000)
	if err != nil {
		messageBrokerOperationError.WithLabelValues(env, Kafka, "GetTopicMetadata", err.Error()).Inc()
		return GetTopicMetadataResponse{}, err
	}

	tpStats := resp[0]
	offset, _ := strconv.ParseInt(tpStats.Offset.String(), 10, 0)
	return GetTopicMetadataResponse{
		Topic:     request.Topic,
		Partition: request.Partition,
		Offset:    int32(offset),
	}, nil
}

// SendMessage sends a message on the topic
func (k *KafkaBroker) SendMessage(ctx context.Context, request SendMessageToTopicRequest) (*SendMessageToTopicResponse, error) {

	messageBrokerOperationCount.WithLabelValues(env, Kafka, "SendMessage").Inc()

	startTime := time.Now()
	defer func() {
		messageBrokerOperationTimeTaken.WithLabelValues(env, Kafka, "SendMessage").Observe(time.Now().Sub(startTime).Seconds())
	}()

	logger.Ctx(ctx).Infow("kafka: send message appending headers to request", "topic", request.Topic)

	// populate the request with the proper messageID
	request.MessageID = getMessageID(request.MessageID)
	// generate the needed headers to be sent on the broker
	kHeaders := convertRequestToKafkaHeaders(request)

	span, ctx := opentracing.StartSpanFromContext(ctx, "Kafka.SendMessage", opentracing.Tags{
		"topic":      request.Topic,
		"message_id": request.MessageID,
	})
	defer span.Finish()

	logger.Ctx(ctx).Infow("kafka: send message appending headers to request completed", "request", request.Topic, "kHeaders", kHeaders)

	// Adds the span context in the headers of message
	// This header data will be used by consumer to resume the current context
	carrier := kafkaHeadersCarrier(kHeaders)
	injectErr := opentracing.GlobalTracer().Inject(span.Context(), opentracing.TextMap, &carrier)
	if injectErr != nil {
		logger.Ctx(ctx).Warnw("error injecting span context in message headers", "error", injectErr.Error())
	}

	deliveryChan := make(chan kafkapkg.Event, 1)
	defer close(deliveryChan)

	topicN := normalizeTopicName(request.Topic)
	logger.Ctx(ctx).Debugw("normalized topic name", "topic", topicN)

	if k.Producer == nil {
		return nil, errProducerUnavailable
	}

	err := k.Producer.Produce(&kafkapkg.Message{
		TopicPartition: kafkapkg.TopicPartition{Topic: &topicN, Partition: kafkapkg.PartitionAny},
		Value:          request.Message,
		Key:            []byte(request.OrderingKey),
		Headers:        carrier,
	}, deliveryChan)
	if err != nil {
		messageBrokerOperationError.WithLabelValues(env, Kafka, "SendMessage", err.Error()).Inc()
		return nil, err
	}

	var m *kafkapkg.Message

	start := time.Now()

	// This is a blocking call. At times due to broker downtimes/back-pressure this call could take a significant amount of time.
	// During which the ELB/ALB could terminate the request. But the thread is still held in-memory until the pod restarts or ack is recieved.
	// This causes memory bloat and results in OOM exceptions. To avoid this we explicitly need to manage the lifecycle of this callstack.
	// 1. Maintain a ticker to ensure that after a certain time the producer gets flushed and the message is not held in buffer.
	// 2. Watch the request context for ctx.Done() and terminate the synchronous wait for the ack event.
	// 3. Ensure that the request throws an error after a certain time period if no ack is received.

	ticker := time.NewTimer(5 * time.Second)

	done := false
	for {
		select {
		case event := <-deliveryChan:
			m = event.(*kafkapkg.Message)
			done = true
		case <-ticker.C:
			logger.Ctx(ctx).Errorw("Callback timeout expired while waiting for ack", "messageId", request.MessageID)
			k.Producer.Flush(1000)
			done = true
		case <-ctx.Done():
			logger.Ctx(ctx).Errorw("Request context was terminated", "messageId", request.MessageID)
			done = true
		}
		if done {
			break
		}
	}

	logger.Ctx(ctx).Infow("successfully received callback", "msgId", request.MessageID, "time taken", time.Since(start).String())

	if m != nil && m.TopicPartition.Error != nil {
		logger.Ctx(ctx).Errorw("kafka: error in publishing messages", "error", m.TopicPartition.Error.Error())
		messageBrokerOperationError.WithLabelValues(env, Kafka, "SendMessage", m.TopicPartition.Error.Error()).Inc()
		return nil, m.TopicPartition.Error
	}

	return &SendMessageToTopicResponse{MessageID: request.MessageID}, nil
}

//ReceiveMessages gets tries to get the number of messages mentioned in the param "numOfMessages"
//from the previous committed offset. If the available messages in the queue are less, returns
// how many ever messages are available
func (k *KafkaBroker) ReceiveMessages(ctx context.Context, request GetMessagesFromTopicRequest) (*GetMessagesFromTopicResponse, error) {

	span, ctx := opentracing.StartSpanFromContext(ctx, "Kafka.ReceiveMessages")
	defer span.Finish()

	messageBrokerOperationCount.WithLabelValues(env, Kafka, "ReceiveMessages").Inc()

	startTime := time.Now()
	defer func() {
		messageBrokerOperationTimeTaken.WithLabelValues(env, Kafka, "ReceiveMessages").Observe(time.Now().Sub(startTime).Seconds())
	}()

	msgs := make([]ReceivedMessage, 0)
	for {
		msg, err := k.Consumer.ReadMessage(time.Duration(request.TimeoutMs) * time.Millisecond)
		if err == nil {
			// extract the message headers and set in the response struct
			receivedMessage := convertKafkaHeadersToResponse(msg.Headers)
			receivedMessage.OrderingKey = string(msg.Key)

			// Get span context from headers
			carrier := kafkaHeadersCarrier(msg.Headers)
			spanContext, extractErr := opentracing.GlobalTracer().Extract(opentracing.TextMap, &carrier)
			if extractErr != nil {
				logger.Ctx(ctx).Errorw("failed to get span context from message", "error", extractErr.Error())
			}

			messageSpan, _ := opentracing.StartSpanFromContext(
				ctx,
				"Kafka:MessageReceived",
				opentracing.FollowsFrom(spanContext),
				opentracing.Tags{
					"message_id": receivedMessage.MessageID,
					"topic":      msg.TopicPartition.Topic,
					"partition":  msg.TopicPartition.Partition,
					"offset":     msg.TopicPartition.Offset,
				})
			messageSpan.Finish()

			receivedMessage.Data = msg.Value
			receivedMessage.Topic = *msg.TopicPartition.Topic
			receivedMessage.Partition = msg.TopicPartition.Partition
			receivedMessage.Offset = int32(msg.TopicPartition.Offset)
			receivedMessage.OrderingKey = string(msg.Key)

			msgs = append(msgs, receivedMessage)
			if int32(len(msgs)) == request.NumOfMessages {
				return &GetMessagesFromTopicResponse{Messages: msgs}, nil
			}
		} else if err.(kafkapkg.Error).Code() == kafkapkg.ErrTimedOut {
			messageBrokerOperationError.WithLabelValues(env, Kafka, "ReceiveMessages", err.Error()).Inc()
			return &GetMessagesFromTopicResponse{Messages: msgs}, nil
		} else {
			// The client will automatically try to recover from all errors.
			logger.Ctx(ctx).Errorw("kafka: error in receiving messages", "msg", err.Error())
			messageBrokerOperationError.WithLabelValues(env, Kafka, "ReceiveMessages", err.Error()).Inc()
			return nil, err
		}
	}
}

// CommitByPartitionAndOffset Commits messages if any
//This func will commit the message consumed
//by all the previous calls to GetMessages
func (k *KafkaBroker) CommitByPartitionAndOffset(ctx context.Context, request CommitOnTopicRequest) (CommitOnTopicResponse, error) {
	span, ctx := opentracing.StartSpanFromContext(ctx, "Kafka.CommitByPartitionAndOffset")
	defer span.Finish()

	messageBrokerOperationCount.WithLabelValues(env, Kafka, "CommitByPartitionAndOffset").Inc()

	startTime := time.Now()
	defer func() {
		messageBrokerOperationTimeTaken.WithLabelValues(env, Kafka, "CommitByPartitionAndOffset").Observe(time.Now().Sub(startTime).Seconds())
	}()

	logger.Ctx(ctx).Infow("kafka: commit request received", "request", request)

	topicN := normalizeTopicName(request.Topic)
	tp := kafkapkg.TopicPartition{
		Topic:     &topicN,
		Partition: request.Partition,
		Offset:    kafkapkg.Offset(request.Offset),
	}

	tps := make([]kafkapkg.TopicPartition, 0)
	tps = append(tps, tp)

	attempt := 1
	resp, err := k.Consumer.CommitOffsets(tps)

	if resp != nil {
		logger.Ctx(ctx).Infow("kafka: commit attempted", "response", resp)
	}

	for {
		if err != nil && err.Error() == kafkapkg.ErrRequestTimedOut.String() && attempt <= 3 {
			logger.Ctx(ctx).Infow("kafka: retrying commit", "attempt", attempt)
			messageBrokerOperationError.WithLabelValues(env, Kafka, "CommitByPartitionAndOffset", err.Error()).Inc()
			resp, err = k.Consumer.CommitOffsets(tps)
			attempt++
			time.Sleep(time.Millisecond * 100)
			continue
		}
		break
	}

	if err != nil {
		logger.Ctx(ctx).Errorw("kafka: commit failed", "request", request, "error", err.Error())
		messageBrokerOperationError.WithLabelValues(env, Kafka, "CommitByPartitionAndOffset", err.Error()).Inc()
		return CommitOnTopicResponse{
			Response: nil,
		}, err
	}

	logger.Ctx(ctx).Infow("kafka: committed successfully", "request", request)

	return CommitOnTopicResponse{
		Response: resp,
	}, nil
}

// CommitByMsgID Commits a message by ID
func (k *KafkaBroker) CommitByMsgID(_ context.Context, _ CommitOnTopicRequest) (CommitOnTopicResponse, error) {
	// unused for kafka
	return CommitOnTopicResponse{}, nil
}

// Pause pause the consumer
func (k *KafkaBroker) Pause(ctx context.Context, request PauseOnTopicRequest) error {
	span, ctx := opentracing.StartSpanFromContext(ctx, "Kafka.Pause")
	defer span.Finish()

	messageBrokerOperationCount.WithLabelValues(env, Kafka, "Pause").Inc()

	startTime := time.Now()
	defer func() {
		messageBrokerOperationTimeTaken.WithLabelValues(env, Kafka, "Pause").Observe(time.Now().Sub(startTime).Seconds())
	}()

	topicN := normalizeTopicName(request.Topic)
	tp := kafkapkg.TopicPartition{
		Topic:     &topicN,
		Partition: request.Partition,
	}

	tps := make([]kafkapkg.TopicPartition, 0)
	tps = append(tps, tp)

	return k.Consumer.Pause(tps)
}

// Resume resume the consumer
func (k *KafkaBroker) Resume(_ context.Context, request ResumeOnTopicRequest) error {
	messageBrokerOperationCount.WithLabelValues(env, Kafka, "Resume").Inc()

	startTime := time.Now()
	defer func() {
		messageBrokerOperationTimeTaken.WithLabelValues(env, Kafka, "Resume").Observe(time.Now().Sub(startTime).Seconds())
	}()

	topicN := normalizeTopicName(request.Topic)
	tp := kafkapkg.TopicPartition{
		Topic:     &topicN,
		Partition: request.Partition,
	}

	tps := make([]kafkapkg.TopicPartition, 0)
	tps = append(tps, tp)

	return k.Consumer.Resume(tps)
}

// Close closes the consumer
func (k *KafkaBroker) Close(ctx context.Context) error {
	messageBrokerOperationCount.WithLabelValues(env, Kafka, "Close").Inc()

	startTime := time.Now()
	defer func() {
		messageBrokerOperationTimeTaken.WithLabelValues(env, Kafka, "Close").Observe(time.Now().Sub(startTime).Seconds())
	}()

	logger.Ctx(ctx).Infow("kafka: request to close the consumer", "topic", k.COptions.Topics, "groupID", k.COptions.GroupID)
	err := k.Consumer.Unsubscribe()
	if err != nil {
		logger.Ctx(ctx).Errorw("kafka: consumer unsubscribe failed", "topic", k.COptions.Topics, "groupID", k.COptions.GroupID, "error", err.Error())
		messageBrokerOperationError.WithLabelValues(env, Kafka, "Close", err.Error()).Inc()
		return err
	}

	cerr := k.Consumer.Close()
	if cerr != nil {
		logger.Ctx(ctx).Errorw("kafka: consumer close failed", "topic", k.COptions.Topics, "groupID", k.COptions.GroupID, "error", cerr.Error())
		messageBrokerOperationError.WithLabelValues(env, Kafka, "Close", err.Error()).Inc()
		return cerr
	}
	logger.Ctx(ctx).Infow("kafka: consumer closed...", "topic", k.COptions.Topics, "groupID", k.COptions.GroupID)

	return nil
}

// AddTopicPartitions adds partitions to an existing topic
// NOTE: Use with extreme caution! Calling this will result in a consumer-group re-balance and
// could result in undesired behaviour if the topic is being used for ordered messages.
func (k *KafkaBroker) AddTopicPartitions(ctx context.Context, request AddTopicPartitionRequest) (*AddTopicPartitionResponse, error) {
	messageBrokerOperationCount.WithLabelValues(env, Kafka, "AddTopicPartitions").Inc()

	startTime := time.Now()
	defer func() {
		messageBrokerOperationTimeTaken.WithLabelValues(env, Kafka, "AddTopicPartitions").Observe(time.Now().Sub(startTime).Seconds())
	}()

	tp := normalizeTopicName(request.Name)
	metadata, merr := k.Admin.GetMetadata(&tp, false, 1000)
	if merr != nil {
		logger.Ctx(ctx).Errorw("kafka: admin getMetadata() failed", "topic", request.NumPartitions, "error", merr.Error())
		messageBrokerOperationError.WithLabelValues(env, Kafka, "AddTopicPartitions", merr.Error()).Inc()
		return nil, merr
	}

	// fetch the topic metadata and check the current partition count
	if _, ok := metadata.Topics[tp]; !ok {
		// invalid topic
		return nil, fmt.Errorf("topic [%v] not found", tp)
	}

	// metadata contains non-existent topic names as well with partition count as zero
	currPartitionCount := len(metadata.Topics[tp].Partitions)
	if currPartitionCount == 0 {
		// invalid topic
		return nil, fmt.Errorf("topic [%v] not found", tp)
	}

	if request.NumPartitions == currPartitionCount {
		// same partition count, do not error out
		return &AddTopicPartitionResponse{
			Response: nil,
		}, nil
	} else if request.NumPartitions < currPartitionCount {
		// less partition count
		return nil, fmt.Errorf("topic [%v]: new partition count [%v] cannot be less as current than [%v]", tp, request.NumPartitions, currPartitionCount)
	}

	logger.Ctx(ctx).Infow("kafka: request to add topic partitions", "topic", tp,
		"current_partitions", currPartitionCount, "new_partitions", request.NumPartitions)

	ps := kafkapkg.PartitionsSpecification{
		Topic:      tp,
		IncreaseTo: request.NumPartitions,
	}

	pss := make([]kafkapkg.PartitionsSpecification, 0)
	pss = append(pss, ps)

	resp, err := k.Admin.CreatePartitions(ctx, pss, nil)
	if err != nil {
		logger.Ctx(ctx).Errorw("kafka: request to add topic partitions failed", "topic", tp, "numPartitions", request.NumPartitions,
			"error", err.Error())
		return nil, err
	}

	logger.Ctx(ctx).Infow("kafka: request to add topic partitions completed", "topic", tp, "numPartitions", request.NumPartitions,
		"resp", resp)
	return &AddTopicPartitionResponse{
		Response: resp,
	}, nil
}

// IsHealthy checks the health of the kafka
func (k *KafkaBroker) IsHealthy(ctx context.Context) (bool, error) {
	string, err := k.Admin.ClusterID(ctx)
	if string != "" {
		return true, nil
	}

	if ctx.Err() == context.DeadlineExceeded || err == context.DeadlineExceeded {
		return false, errors.New("kafka: timed out")
	}

	return false, err
}

// Shutdown closes the producer
func (k *KafkaBroker) Shutdown(ctx context.Context) {
	// immediately mark the producer as closed so that it is not re-used during the close operation
	k.isProducerClosed = true

	messageBrokerOperationCount.WithLabelValues(env, Kafka, "Shutdown").Inc()

	startTime := time.Now()
	defer func() {
		messageBrokerOperationTimeTaken.WithLabelValues(env, Kafka, "Shutdown").Observe(time.Now().Sub(startTime).Seconds())
	}()

	logger.Ctx(ctx).Infow("kafka: request to close the producer", "topic", k.COptions.Topics)

	if k.Producer != nil {
		k.Producer.Flush(500)
		k.Producer.Close()
		logger.Ctx(ctx).Infow("kafka: producer closed", "topic", k.COptions.Topics)
	}

	logger.Ctx(ctx).Infow("kafka: producer already closed", "topic", k.COptions.Topics)
}

// IsClosed checks if producer has been closed
func (k *KafkaBroker) IsClosed(_ context.Context) bool {
	return k.isProducerClosed
}

// Flush flushes the producer buffer
<<<<<<< HEAD
func (k *KafkaBroker) Flush(timeoutMs int) {
	k.Producer.Flush(timeoutMs)
=======
func (k *KafkaBroker) Flush(timeoutMs int) error {
	if k.Producer == nil {
		return errProducerUnavailable
	}
	k.Producer.Flush(timeoutMs)
	return nil
>>>>>>> 379cccc7
}<|MERGE_RESOLUTION|>--- conflicted
+++ resolved
@@ -764,15 +764,10 @@
 }
 
 // Flush flushes the producer buffer
-<<<<<<< HEAD
-func (k *KafkaBroker) Flush(timeoutMs int) {
-	k.Producer.Flush(timeoutMs)
-=======
 func (k *KafkaBroker) Flush(timeoutMs int) error {
 	if k.Producer == nil {
 		return errProducerUnavailable
 	}
 	k.Producer.Flush(timeoutMs)
 	return nil
->>>>>>> 379cccc7
 }