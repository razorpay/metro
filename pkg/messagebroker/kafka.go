--- conflicted
+++ resolved
@@ -340,12 +340,8 @@
 
 // SendMessage sends a message on the topic
 func (k *KafkaBroker) SendMessage(ctx context.Context, request SendMessageToTopicRequest) (*SendMessageToTopicResponse, error) {
-<<<<<<< HEAD
 
 	logger.Ctx(ctx).Infow("kafka: send message to topic request received", "topic", request.Topic)
-=======
-	logger.Ctx(ctx).Infow("kafka: send message to topic request received", "request", request.Topic)
->>>>>>> 0e66b85e
 	defer func() {
 		logger.Ctx(ctx).Infow("kafka: send message to topic request completed", "topic", request.Topic)
 	}()
@@ -383,17 +379,8 @@
 		}
 	}
 
-<<<<<<< HEAD
 	logger.Ctx(ctx).Infow("kafka: send message appending headers to request", "topic", request.Topic)
-	msgID := request.MessageID
-	if msgID == "" {
-		// generate a message id and attach only if not sent by the caller
-		// in case of retry push to topic, the same messageID is to be re-used
-		msgID = xid.New().String()
-	}
-
-=======
->>>>>>> 0e66b85e
+
 	kHeaders = append(kHeaders, kafkapkg.Header{
 		Key:   messageID,
 		Value: []byte(msgID),
@@ -433,13 +420,8 @@
 	defer close(deliveryChan)
 
 	tp := NormalizeTopicName(request.Topic)
-<<<<<<< HEAD
-	logger.Ctx(ctx).Debugw("normalized topic name", "topic", tp)
+	logger.Ctx(ctx).Debugw("normalized topic name", "topic", tp, "headers", carrier)
 	err = k.Producer.Produce(&kafkapkg.Message{
-=======
-	logger.Ctx(ctx).Debugw("normalized topic name", "topic", tp, "headers", carrier)
-	err := k.Producer.Produce(&kafkapkg.Message{
->>>>>>> 0e66b85e
 		TopicPartition: kafkapkg.TopicPartition{Topic: &tp, Partition: kafkapkg.PartitionAny},
 		Value:          request.Message,
 		Key:            []byte(request.OrderingKey),
