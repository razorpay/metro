package messagebroker

import (
	"context"
	"fmt"
	"strconv"
	"strings"
	"time"

	kafkapkg "github.com/confluentinc/confluent-kafka-go/kafka"
	"github.com/opentracing/opentracing-go"
	"github.com/pkg/errors"

	"github.com/razorpay/metro/pkg/logger"
)

var (
	errProducerUnavailable = errors.New("producer unavailable")
	kafkaMetadataTimeout   = 1000
)

// KafkaBroker for kafka
type KafkaBroker struct {
	Producer *kafkapkg.Producer
	Consumer *kafkapkg.Consumer
	Admin    *kafkapkg.AdminClient

	// holds the broker config
	Config *BrokerConfig

	// holds the client configs
	POptions *ProducerClientOptions
	COptions *ConsumerClientOptions
	AOptions *AdminClientOptions

	// flags
	isProducerClosed bool
}

// newKafkaConsumerClient returns a kafka consumer
func newKafkaConsumerClient(ctx context.Context, bConfig *BrokerConfig, options *ConsumerClientOptions) (Consumer, error) {

	normalizedTopics := make([]string, 0)
	for _, topic := range options.Topics {
		normalizedTopics = append(normalizedTopics, normalizeTopicName(topic))
	}

	err := validateKafkaConsumerBrokerConfig(bConfig)
	if err != nil {
		return nil, err
	}

	err = validateKafkaConsumerClientConfig(options)
	if err != nil {
		return nil, err
	}

	if options.AutoOffsetReset == "" {
		options.AutoOffsetReset = "latest"
	}

	configMap := &kafkapkg.ConfigMap{
		"bootstrap.servers":       strings.Join(bConfig.Brokers, ","),
		"socket.keepalive.enable": true,
		"auto.offset.reset":       options.AutoOffsetReset,
		"enable.auto.commit":      false,
		"group.id":                options.GroupID,
		"group.instance.id":       options.GroupInstanceID,
	}

	logger.Ctx(ctx).Infow("kafka consumer: initializing new", "configMap", configMap, "options", options)

	if bConfig.EnableTLS {
		certs, err := readKafkaCerts(bConfig.CertDir)
		if err != nil {
			return nil, err
		}

		// Refer : https://github.com/edenhill/librdkafka/wiki/Using-SSL-with-librdkafka#configure-librdkafka-client
		configMap.SetKey("security.protocol", "ssl")
		configMap.SetKey("ssl.ca.location", certs.caCertPath)
		configMap.SetKey("ssl.certificate.location", certs.userCertPath)
		configMap.SetKey("ssl.key.location", certs.userKeyPath)
	}

	c, err := kafkapkg.NewConsumer(configMap)
	if err != nil {
		return nil, err
	}

	c.SubscribeTopics(normalizedTopics, nil)

	logger.Ctx(ctx).Infow("kafka consumer: initialized", "options", options)

	return &KafkaBroker{
		Consumer: c,
		Config:   bConfig,
		COptions: options,
	}, nil
}

// newKafkaProducerClient returns a kafka producer
func newKafkaProducerClient(ctx context.Context, bConfig *BrokerConfig, options *ProducerClientOptions) (Producer, error) {
	err := validateKafkaProducerBrokerConfig(bConfig)
	if err != nil {
		return nil, err
	}

	err = validateKafkaProducerClientConfig(options)
	if err != nil {
		return nil, err
	}

	logger.Ctx(ctx).Infow("kafka producer: initializing new", "options", options)

	configMap := &kafkapkg.ConfigMap{
		"bootstrap.servers":          strings.Join(bConfig.Brokers, ","),
		"socket.keepalive.enable":    true,
		"retries":                    3,
		"request.timeout.ms":         3000,
		"delivery.timeout.ms":        2000,
		"connections.max.idle.ms":    180000,
		"batch.num.messages":         1,
		"queue.buffering.max.kbytes": 4096, // Total message size sum allocated in buffer. Shared across topics/partitions
		"queue.buffering.max.ms":     100,
		"go.logs.channel.enable":     false, // Disable logs via channel
		"go.produce.channel.size":    100,   // Allocated buffer size for the produce channel.
		"go.delivery.reports":        true,  // Returns delivery acks
		"go.batch.producer":          true,  // Disable batch producer since it clubs calls to librdkafka across topics. This causes memory bloat.
		"debug":                      "broker,msg",
	}

	if bConfig.EnableTLS {
		certs, err := readKafkaCerts(bConfig.CertDir)
		if err != nil {
			return nil, err
		}

		configMap.SetKey("security.protocol", "ssl")
		configMap.SetKey("ssl.ca.location", certs.caCertPath)
		configMap.SetKey("ssl.certificate.location", certs.userCertPath)
		configMap.SetKey("ssl.key.location", certs.userKeyPath)
	}

	p, err := kafkapkg.NewProducer(configMap)
	if err != nil {
		return nil, err
	}

	go func() {
		logger.Ctx(ctx).Infow("starting producer log reader...", "topic", options.Topic)
		select {
		case <-ctx.Done():
			return
		case log := <-p.Logs():
			logger.Ctx(ctx).Infow("kafka producer logs", "topic", options.Topic, "log", log.String())
		}
	}()

	logger.Ctx(ctx).Infow("kafka producer: initialized", "options", options)

	return &KafkaBroker{
		Producer: p,
		Config:   bConfig,
		POptions: options,
	}, nil
}

// newKafkaAdminClient returns a kafka admin
func newKafkaAdminClient(ctx context.Context, bConfig *BrokerConfig, options *AdminClientOptions) (Admin, error) {
	err := validateKafkaAdminBrokerConfig(bConfig)
	if err != nil {
		return nil, err
	}

	err = validateKafkaAdminClientConfig(options)
	if err != nil {
		return nil, err
	}

	logger.Ctx(ctx).Infow("kafka admin: initializing new", "options", *options)

	configMap := &kafkapkg.ConfigMap{
		"bootstrap.servers": strings.Join(bConfig.Brokers, ","),
	}

	if bConfig.EnableTLS {
		certs, err := readKafkaCerts(bConfig.CertDir)
		if err != nil {
			return nil, err
		}

		configMap.SetKey("security.protocol", "ssl")
		configMap.SetKey("ssl.ca.location", certs.caCertPath)
		configMap.SetKey("ssl.certificate.location", certs.userCertPath)
		configMap.SetKey("ssl.key.location", certs.userKeyPath)
	}

	a, err := kafkapkg.NewAdminClient(configMap)

	if err != nil {
		return nil, err
	}

	logger.Ctx(ctx).Infow("kafka admin: initialized")

	return &KafkaBroker{
		Admin:    a,
		Config:   bConfig,
		AOptions: options,
	}, nil
}

type kafkaCerts struct {
	caCertPath   string
	userCertPath string
	userKeyPath  string
}

func readKafkaCerts(certDir string) (*kafkaCerts, error) {
	caCertPath, err := getCertFile(certDir, "ca-cert.pem")
	if err != nil {
		return nil, err
	}
	userCertPath, err := getCertFile(certDir, "user-cert.pem")
	if err != nil {
		return nil, err
	}
	userKeyPath, err := getCertFile(certDir, "user.key")
	if err != nil {
		return nil, err
	}

	return &kafkaCerts{
		caCertPath:   caCertPath,
		userCertPath: userCertPath,
		userKeyPath:  userKeyPath,
	}, nil
}

// CreateTopic creates a new topic if not available
func (k *KafkaBroker) CreateTopic(ctx context.Context, request CreateTopicRequest) (CreateTopicResponse, error) {
	span, ctx := opentracing.StartSpanFromContext(ctx, "Kafka.CreateTopic")
	defer span.Finish()

	messageBrokerOperationCount.WithLabelValues(env, Kafka, "CreateTopic").Inc()

	startTime := time.Now()
	defer func() {
		messageBrokerOperationTimeTaken.WithLabelValues(env, Kafka, "CreateTopic").Observe(time.Now().Sub(startTime).Seconds())
	}()

	tp := normalizeTopicName(request.Name)
	logger.Ctx(ctx).Infow("received request to create kafka topic", "request", request, "normalizedTopicName", tp)

	topics := make([]kafkapkg.TopicSpecification, 0)
	ts := kafkapkg.TopicSpecification{
		Topic:             tp,
		NumPartitions:     request.NumPartitions,
		ReplicationFactor: (len(k.Config.Brokers) + 1) / 2, // 50% of the available brokers
	}

	topics = append(topics, ts)
	topicsResp, err := k.Admin.CreateTopics(ctx, topics, kafkapkg.SetAdminOperationTimeout(59*time.Second))
	if err != nil {
		messageBrokerOperationError.WithLabelValues(env, Kafka, "CreateTopic", err.Error()).Inc()
		return CreateTopicResponse{
			Response: topicsResp,
		}, err
	}

	for _, tp := range topicsResp {
		if tp.Error.Code() != kafkapkg.ErrNoError && tp.Error.Code() != kafkapkg.ErrTopicAlreadyExists {
			messageBrokerOperationError.WithLabelValues(env, Kafka, "CreateTopic", tp.Error.String()).Inc()
			return CreateTopicResponse{
				Response: topicsResp,
			}, fmt.Errorf("kafka: %v", tp.Error.String())
		}
	}

	logger.Ctx(ctx).Infow("kafka topic creation successfully completed", "response", topicsResp)

	return CreateTopicResponse{
		Response: topicsResp,
	}, nil
}

// DeleteTopic deletes an existing topic
func (k *KafkaBroker) DeleteTopic(ctx context.Context, request DeleteTopicRequest) (DeleteTopicResponse, error) {
	span, ctx := opentracing.StartSpanFromContext(ctx, "Kafka.DeleteTopic")
	defer span.Finish()

	messageBrokerOperationCount.WithLabelValues(env, Kafka, "DeleteTopic").Inc()

	startTime := time.Now()
	defer func() {
		messageBrokerOperationTimeTaken.WithLabelValues(env, Kafka, "DeleteTopic").Observe(time.Now().Sub(startTime).Seconds())
	}()

	topics := make([]string, 0)
	topicN := normalizeTopicName(request.Name)
	topics = append(topics, topicN)
	resp, err := k.Admin.DeleteTopics(ctx, topics)
	if err != nil {
		messageBrokerOperationError.WithLabelValues(env, Kafka, "DeleteTopic", err.Error()).Inc()
		return DeleteTopicResponse{
			Response: resp,
		}, err
	}

	return DeleteTopicResponse{
		Response: resp,
	}, nil
}

// GetTopicMetadata fetches the given topics metadata stored in the broker
func (k *KafkaBroker) GetTopicMetadata(ctx context.Context, request GetTopicMetadataRequest) (GetTopicMetadataResponse, error) {
	logger.Ctx(ctx).Infow("kafka: get metadata request received", "request", request)
	defer func() {
		logger.Ctx(ctx).Infow("kafka: get metadata request completed", "request", request)
	}()

	span, ctx := opentracing.StartSpanFromContext(ctx, "Kafka.GetMetadata")
	defer span.Finish()

	messageBrokerOperationCount.WithLabelValues(env, Kafka, "GetTopicMetadata").Inc()

	startTime := time.Now()
	defer func() {
		messageBrokerOperationTimeTaken.WithLabelValues(env, Kafka, "GetTopicMetadata").Observe(time.Now().Sub(startTime).Seconds())
	}()

	topicN := normalizeTopicName(request.Topic)
	tp := kafkapkg.TopicPartition{
		Topic:     &topicN,
		Partition: request.Partition,
	}

	tps := make([]kafkapkg.TopicPartition, 0)
	tps = append(tps, tp)

	// TODO : normalize timeouts
	resp, err := k.Consumer.Committed(tps, 5000)
	if err != nil {
		messageBrokerOperationError.WithLabelValues(env, Kafka, "GetTopicMetadata", err.Error()).Inc()
		return GetTopicMetadataResponse{}, err
	}

	tpStats := resp[0]
	offset, _ := strconv.ParseInt(tpStats.Offset.String(), 10, 0)
	return GetTopicMetadataResponse{
		Topic:     request.Topic,
		Partition: request.Partition,
		Offset:    int32(offset),
	}, nil
}

// SendMessage sends a message on the topic
func (k *KafkaBroker) SendMessage(ctx context.Context, request SendMessageToTopicRequest) (*SendMessageToTopicResponse, error) {

	messageBrokerOperationCount.WithLabelValues(env, Kafka, "SendMessage").Inc()

	startTime := time.Now()
	defer func() {
		messageBrokerOperationTimeTaken.WithLabelValues(env, Kafka, "SendMessage").Observe(time.Now().Sub(startTime).Seconds())
	}()

	logger.Ctx(ctx).Infow("kafka: send message appending headers to request", "topic", request.Topic)

	// populate the request with the proper messageID
	request.MessageID = getMessageID(request.MessageID)
	// generate the needed headers to be sent on the broker
	kHeaders := convertRequestToKafkaHeaders(request)

	span, ctx := opentracing.StartSpanFromContext(ctx, "Kafka.SendMessage", opentracing.Tags{
		"topic":      request.Topic,
		"message_id": request.MessageID,
	})
	defer span.Finish()

	logger.Ctx(ctx).Infow("kafka: send message appending headers to request completed", "request", request.Topic, "kHeaders", kHeaders)

	// Adds the span context in the headers of message
	// This header data will be used by consumer to resume the current context
	carrier := kafkaHeadersCarrier(kHeaders)
	injectErr := opentracing.GlobalTracer().Inject(span.Context(), opentracing.TextMap, &carrier)
	if injectErr != nil {
		logger.Ctx(ctx).Warnw("error injecting span context in message headers", "error", injectErr.Error())
	}

	deliveryChan := make(chan kafkapkg.Event, 1)
	defer close(deliveryChan)

	topicN := normalizeTopicName(request.Topic)
	logger.Ctx(ctx).Debugw("normalized topic name", "topic", topicN)

	if k.Producer == nil {
		return nil, errProducerUnavailable
	}

	err := k.Producer.Produce(&kafkapkg.Message{
		TopicPartition: kafkapkg.TopicPartition{Topic: &topicN, Partition: kafkapkg.PartitionAny},
		Value:          request.Message,
		Key:            []byte(request.OrderingKey),
		Headers:        carrier,
	}, deliveryChan)
	if err != nil {
		messageBrokerOperationError.WithLabelValues(env, Kafka, "SendMessage", err.Error()).Inc()
		return nil, err
	}

	var m *kafkapkg.Message

	start := time.Now()

	// This is a blocking call. At times due to broker downtimes/back-pressure this call could take a significant amount of time.
	// During which the ELB/ALB could terminate the request. But the thread is still held in-memory until the pod restarts or ack is recieved.
	// This causes memory bloat and results in OOM exceptions. To avoid this we explicitly need to manage the lifecycle of this callstack.
	// 1. Maintain a ticker to ensure that after a certain time the producer gets flushed and the message is not held in buffer.
	// 2. Watch the request context for ctx.Done() and terminate the synchronous wait for the ack event.
	// 3. Ensure that the request throws an error after a certain time period if no ack is received.

	ticker := time.NewTimer(5 * time.Second)

	done := false
	for {
		select {
		case event := <-deliveryChan:
			m = event.(*kafkapkg.Message)
			done = true
		case <-ticker.C:
			logger.Ctx(ctx).Errorw("Callback timeout expired while waiting for ack", "messageId", request.MessageID)
			k.Producer.Flush(1000)
			done = true
		case <-ctx.Done():
			logger.Ctx(ctx).Errorw("Request context was terminated", "messageId", request.MessageID)
			done = true
		}
		if done {
			break
		}
	}

	logger.Ctx(ctx).Infow("successfully received callback", "msgId", request.MessageID, "time taken", time.Since(start).String())

	if m != nil && m.TopicPartition.Error != nil {
		logger.Ctx(ctx).Errorw("kafka: error in publishing messages", "error", m.TopicPartition.Error.Error())
		messageBrokerOperationError.WithLabelValues(env, Kafka, "SendMessage", m.TopicPartition.Error.Error()).Inc()
		return nil, m.TopicPartition.Error
	}

	return &SendMessageToTopicResponse{MessageID: request.MessageID}, nil
}

//ReceiveMessages gets tries to get the number of messages mentioned in the param "numOfMessages"
//from the previous committed offset. If the available messages in the queue are less, returns
// how many ever messages are available
func (k *KafkaBroker) ReceiveMessages(ctx context.Context, request GetMessagesFromTopicRequest) (*GetMessagesFromTopicResponse, error) {

	span, ctx := opentracing.StartSpanFromContext(ctx, "Kafka.ReceiveMessages")
	defer span.Finish()

	messageBrokerOperationCount.WithLabelValues(env, Kafka, "ReceiveMessages").Inc()

	startTime := time.Now()
	defer func() {
		messageBrokerOperationTimeTaken.WithLabelValues(env, Kafka, "ReceiveMessages").Observe(time.Now().Sub(startTime).Seconds())
	}()

	msgs := make([]ReceivedMessage, 0)
	for {
		msg, err := k.Consumer.ReadMessage(time.Duration(request.TimeoutMs) * time.Millisecond)
		if err == nil {
			// extract the message headers and set in the response struct
			receivedMessage := convertKafkaHeadersToResponse(msg.Headers)
			receivedMessage.OrderingKey = string(msg.Key)

			// Get span context from headers
			carrier := kafkaHeadersCarrier(msg.Headers)
			spanContext, extractErr := opentracing.GlobalTracer().Extract(opentracing.TextMap, &carrier)
			if extractErr != nil {
				logger.Ctx(ctx).Errorw("failed to get span context from message", "error", extractErr.Error())
			}

			messageSpan, _ := opentracing.StartSpanFromContext(
				ctx,
				"Kafka:MessageReceived",
				opentracing.FollowsFrom(spanContext),
				opentracing.Tags{
					"message_id": receivedMessage.MessageID,
					"topic":      msg.TopicPartition.Topic,
					"partition":  msg.TopicPartition.Partition,
					"offset":     msg.TopicPartition.Offset,
				})
			messageSpan.Finish()

			receivedMessage.Data = msg.Value
			receivedMessage.Topic = *msg.TopicPartition.Topic
			receivedMessage.Partition = msg.TopicPartition.Partition
			receivedMessage.Offset = int32(msg.TopicPartition.Offset)
			receivedMessage.OrderingKey = string(msg.Key)

			msgs = append(msgs, receivedMessage)
			if int32(len(msgs)) == request.NumOfMessages {
				return &GetMessagesFromTopicResponse{Messages: msgs}, nil
			}
		} else if err.(kafkapkg.Error).Code() == kafkapkg.ErrTimedOut {
			messageBrokerOperationError.WithLabelValues(env, Kafka, "ReceiveMessages", err.Error()).Inc()
			return &GetMessagesFromTopicResponse{Messages: msgs}, nil
		} else {
			// The client will automatically try to recover from all errors.
			logger.Ctx(ctx).Errorw("kafka: error in receiving messages", "msg", err.Error())
			messageBrokerOperationError.WithLabelValues(env, Kafka, "ReceiveMessages", err.Error()).Inc()
			return nil, err
		}
	}
}

// CommitByPartitionAndOffset Commits messages if any
//This func will commit the message consumed
//by all the previous calls to GetMessages
func (k *KafkaBroker) CommitByPartitionAndOffset(ctx context.Context, request CommitOnTopicRequest) (CommitOnTopicResponse, error) {
	span, ctx := opentracing.StartSpanFromContext(ctx, "Kafka.CommitByPartitionAndOffset")
	defer span.Finish()

	messageBrokerOperationCount.WithLabelValues(env, Kafka, "CommitByPartitionAndOffset").Inc()

	startTime := time.Now()
	defer func() {
		messageBrokerOperationTimeTaken.WithLabelValues(env, Kafka, "CommitByPartitionAndOffset").Observe(time.Now().Sub(startTime).Seconds())
	}()

	logger.Ctx(ctx).Infow("kafka: commit request received", "request", request)

	topicN := normalizeTopicName(request.Topic)
	tp := kafkapkg.TopicPartition{
		Topic:     &topicN,
		Partition: request.Partition,
		Offset:    kafkapkg.Offset(request.Offset),
	}

	tps := make([]kafkapkg.TopicPartition, 0)
	tps = append(tps, tp)

	attempt := 1
	resp, err := k.Consumer.CommitOffsets(tps)

	if resp != nil {
		logger.Ctx(ctx).Infow("kafka: commit attempted", "response", resp)
	}

	for {
		if err != nil && err.Error() == kafkapkg.ErrRequestTimedOut.String() && attempt <= 3 {
			logger.Ctx(ctx).Infow("kafka: retrying commit", "attempt", attempt)
			messageBrokerOperationError.WithLabelValues(env, Kafka, "CommitByPartitionAndOffset", err.Error()).Inc()
			resp, err = k.Consumer.CommitOffsets(tps)
			attempt++
			time.Sleep(time.Millisecond * 100)
			continue
		}
		break
	}

	if err != nil {
		logger.Ctx(ctx).Errorw("kafka: commit failed", "request", request, "error", err.Error())
		messageBrokerOperationError.WithLabelValues(env, Kafka, "CommitByPartitionAndOffset", err.Error()).Inc()
		return CommitOnTopicResponse{
			Response: nil,
		}, err
	}

	logger.Ctx(ctx).Infow("kafka: committed successfully", "request", request)

	return CommitOnTopicResponse{
		Response: resp,
	}, nil
}

// CommitByMsgID Commits a message by ID
func (k *KafkaBroker) CommitByMsgID(_ context.Context, _ CommitOnTopicRequest) (CommitOnTopicResponse, error) {
	// unused for kafka
	return CommitOnTopicResponse{}, nil
}

// Pause pause the consumer
func (k *KafkaBroker) Pause(ctx context.Context, request PauseOnTopicRequest) error {
	span, ctx := opentracing.StartSpanFromContext(ctx, "Kafka.Pause")
	defer span.Finish()

	messageBrokerOperationCount.WithLabelValues(env, Kafka, "Pause").Inc()

	startTime := time.Now()
	defer func() {
		messageBrokerOperationTimeTaken.WithLabelValues(env, Kafka, "Pause").Observe(time.Now().Sub(startTime).Seconds())
	}()

	topicN := normalizeTopicName(request.Topic)
	tp := kafkapkg.TopicPartition{
		Topic:     &topicN,
		Partition: request.Partition,
	}

	tps := make([]kafkapkg.TopicPartition, 0)
	tps = append(tps, tp)

	return k.Consumer.Pause(tps)
}

// Resume resume the consumer
func (k *KafkaBroker) Resume(_ context.Context, request ResumeOnTopicRequest) error {
	messageBrokerOperationCount.WithLabelValues(env, Kafka, "Resume").Inc()

	startTime := time.Now()
	defer func() {
		messageBrokerOperationTimeTaken.WithLabelValues(env, Kafka, "Resume").Observe(time.Now().Sub(startTime).Seconds())
	}()

	topicN := normalizeTopicName(request.Topic)
	tp := kafkapkg.TopicPartition{
		Topic:     &topicN,
		Partition: request.Partition,
	}

	tps := make([]kafkapkg.TopicPartition, 0)
	tps = append(tps, tp)

	return k.Consumer.Resume(tps)
}

// FetchConsumerLag calculates consumer lag for all assigned partitions
func (k *KafkaBroker) FetchConsumerLag(ctx context.Context) (map[string]uint64, error) {
	lag := make(map[string]uint64)

	assigned, err := k.Consumer.Assignment()
	if err != nil {
		return lag, err
	}

	committed, err := k.Consumer.Committed(assigned, kafkaMetadataTimeout)
	if err != nil {
		return lag, err
	}

	for _, tp := range committed {
<<<<<<< HEAD
		topicPart := *tp.Topic + "=" + strconv.Itoa(int(tp.Partition))
=======
		topicPart := *tp.Topic + "-" + strconv.Itoa(int(tp.Partition))
>>>>>>> 58840ee7
		low, high, err := k.Consumer.QueryWatermarkOffsets(*tp.Topic, tp.Partition, kafkaMetadataTimeout)
		if err != nil {
			logger.Ctx(ctx).Errorw("kafka: failed to fetch watermark offsets",
				"error", err.Error(),
				"topic", tp.Topic,
				"partition", tp.Partition,
			)
			continue
		}
		if tp.Offset == kafkapkg.OffsetInvalid {
			lag[topicPart] = uint64(high - low)
		} else {
			lag[topicPart] = uint64(high - int64(tp.Offset))
		}
	}
	return lag, nil
}

// Close closes the consumer
func (k *KafkaBroker) Close(ctx context.Context) error {
	messageBrokerOperationCount.WithLabelValues(env, Kafka, "Close").Inc()

	startTime := time.Now()
	defer func() {
		messageBrokerOperationTimeTaken.WithLabelValues(env, Kafka, "Close").Observe(time.Now().Sub(startTime).Seconds())
	}()

	logger.Ctx(ctx).Infow("kafka: request to close the consumer", "topic", k.COptions.Topics, "groupID", k.COptions.GroupID)
	err := k.Consumer.Unsubscribe()
	if err != nil {
		logger.Ctx(ctx).Errorw("kafka: consumer unsubscribe failed", "topic", k.COptions.Topics, "groupID", k.COptions.GroupID, "error", err.Error())
		messageBrokerOperationError.WithLabelValues(env, Kafka, "Close", err.Error()).Inc()
		return err
	}

	cerr := k.Consumer.Close()
	if cerr != nil {
		logger.Ctx(ctx).Errorw("kafka: consumer close failed", "topic", k.COptions.Topics, "groupID", k.COptions.GroupID, "error", cerr.Error())
		messageBrokerOperationError.WithLabelValues(env, Kafka, "Close", err.Error()).Inc()
		return cerr
	}
	logger.Ctx(ctx).Infow("kafka: consumer closed...", "topic", k.COptions.Topics, "groupID", k.COptions.GroupID)

	return nil
}

// AddTopicPartitions adds partitions to an existing topic
// NOTE: Use with extreme caution! Calling this will result in a consumer-group re-balance and
// could result in undesired behaviour if the topic is being used for ordered messages.
func (k *KafkaBroker) AddTopicPartitions(ctx context.Context, request AddTopicPartitionRequest) (*AddTopicPartitionResponse, error) {
	messageBrokerOperationCount.WithLabelValues(env, Kafka, "AddTopicPartitions").Inc()

	startTime := time.Now()
	defer func() {
		messageBrokerOperationTimeTaken.WithLabelValues(env, Kafka, "AddTopicPartitions").Observe(time.Now().Sub(startTime).Seconds())
	}()

	tp := normalizeTopicName(request.Name)
	metadata, merr := k.Admin.GetMetadata(&tp, false, 1000)
	if merr != nil {
		logger.Ctx(ctx).Errorw("kafka: admin getMetadata() failed", "topic", request.NumPartitions, "error", merr.Error())
		messageBrokerOperationError.WithLabelValues(env, Kafka, "AddTopicPartitions", merr.Error()).Inc()
		return nil, merr
	}

	// fetch the topic metadata and check the current partition count
	if _, ok := metadata.Topics[tp]; !ok {
		// invalid topic
		return nil, fmt.Errorf("topic [%v] not found", tp)
	}

	// metadata contains non-existent topic names as well with partition count as zero
	currPartitionCount := len(metadata.Topics[tp].Partitions)
	if currPartitionCount == 0 {
		// invalid topic
		return nil, fmt.Errorf("topic [%v] not found", tp)
	}

	if request.NumPartitions == currPartitionCount {
		// same partition count, do not error out
		return &AddTopicPartitionResponse{
			Response: nil,
		}, nil
	} else if request.NumPartitions < currPartitionCount {
		// less partition count
		return nil, fmt.Errorf("topic [%v]: new partition count [%v] cannot be less as current than [%v]", tp, request.NumPartitions, currPartitionCount)
	}

	logger.Ctx(ctx).Infow("kafka: request to add topic partitions", "topic", tp,
		"current_partitions", currPartitionCount, "new_partitions", request.NumPartitions)

	ps := kafkapkg.PartitionsSpecification{
		Topic:      tp,
		IncreaseTo: request.NumPartitions,
	}

	pss := make([]kafkapkg.PartitionsSpecification, 0)
	pss = append(pss, ps)

	resp, err := k.Admin.CreatePartitions(ctx, pss, nil)
	if err != nil {
		logger.Ctx(ctx).Errorw("kafka: request to add topic partitions failed", "topic", tp, "numPartitions", request.NumPartitions,
			"error", err.Error())
		return nil, err
	}

	logger.Ctx(ctx).Infow("kafka: request to add topic partitions completed", "topic", tp, "numPartitions", request.NumPartitions,
		"resp", resp)
	return &AddTopicPartitionResponse{
		Response: resp,
	}, nil
}

// IsHealthy checks the health of the kafka
func (k *KafkaBroker) IsHealthy(ctx context.Context) (bool, error) {
	string, err := k.Admin.ClusterID(ctx)
	if string != "" {
		return true, nil
	}

	if ctx.Err() == context.DeadlineExceeded || err == context.DeadlineExceeded {
		return false, errors.New("kafka: timed out")
	}

	return false, err
}

// Shutdown closes the producer
func (k *KafkaBroker) Shutdown(ctx context.Context) {
	// immediately mark the producer as closed so that it is not re-used during the close operation
	k.isProducerClosed = true

	messageBrokerOperationCount.WithLabelValues(env, Kafka, "Shutdown").Inc()

	startTime := time.Now()
	defer func() {
		messageBrokerOperationTimeTaken.WithLabelValues(env, Kafka, "Shutdown").Observe(time.Now().Sub(startTime).Seconds())
	}()

	logger.Ctx(ctx).Infow("kafka: request to close the producer", "topic", k.COptions.Topics)

	if k.Producer != nil {
		k.Producer.Flush(500)
		k.Producer.Close()
		logger.Ctx(ctx).Infow("kafka: producer closed", "topic", k.COptions.Topics)
	}

	logger.Ctx(ctx).Infow("kafka: producer already closed", "topic", k.COptions.Topics)
}

// IsClosed checks if producer has been closed
func (k *KafkaBroker) IsClosed(_ context.Context) bool {
	return k.isProducerClosed
}

// Flush flushes the producer buffer
func (k *KafkaBroker) Flush(timeoutMs int) error {
	if k.Producer == nil {
		return errProducerUnavailable
	}
	k.Producer.Flush(timeoutMs)
	return nil
}<|MERGE_RESOLUTION|>--- conflicted
+++ resolved
@@ -642,11 +642,7 @@
 	}
 
 	for _, tp := range committed {
-<<<<<<< HEAD
 		topicPart := *tp.Topic + "=" + strconv.Itoa(int(tp.Partition))
-=======
-		topicPart := *tp.Topic + "-" + strconv.Itoa(int(tp.Partition))
->>>>>>> 58840ee7
 		low, high, err := k.Consumer.QueryWatermarkOffsets(*tp.Topic, tp.Partition, kafkaMetadataTimeout)
 		if err != nil {
 			logger.Ctx(ctx).Errorw("kafka: failed to fetch watermark offsets",
