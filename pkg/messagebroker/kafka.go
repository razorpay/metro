package messagebroker

import (
	"context"
	"fmt"
	"strings"
	"time"

	kakfapkg "github.com/confluentinc/confluent-kafka-go/kafka"
)

// KafkaBroker for kafka
type KafkaBroker struct {
	Producer *kakfapkg.Producer
	Consumer *kakfapkg.Consumer
	Admin    *kakfapkg.AdminClient
	Ctx      context.Context

	// holds the broker config
	Config *BrokerConfig

	// holds the client configs
	POptions *ProducerClientOptions
	COptions *ConsumerClientOptions
	AOptions *AdminClientOptions
}

// newKafkaConsumerClient returns a kafka consumer
func newKafkaConsumerClient(ctx context.Context, bConfig *BrokerConfig, options *ConsumerClientOptions) (Consumer, error) {
	err := validateKafkaConsumerBrokerConfig(bConfig)
	if err != nil {
		return nil, err
	}

	err = validateKafkaConsumerClientConfig(options)
	if err != nil {
		return nil, err
	}

	c, err := kakfapkg.NewConsumer(&kakfapkg.ConfigMap{
		"bootstrap.servers":  bConfig.Brokers,
		"group.id":           options.GroupID,
		"auto.offset.reset":  bConfig.Consumer.OffsetReset,
		"enable.auto.commit": bConfig.Consumer.EnableAutoCommit,
	})

	if err != nil {
		return nil, err
	}

	c.SubscribeTopics([]string{options.Topic}, nil)

	return &KafkaBroker{
		Consumer: c,
		Ctx:      ctx,
		Config:   bConfig,
		COptions: options,
	}, nil
}

// newKafkaProducerClient returns a kafka producer
func newKafkaProducerClient(ctx context.Context, bConfig *BrokerConfig, options *ProducerClientOptions) (Producer, error) {
	err := validateKafkaProducerBrokerConfig(bConfig)
	if err != nil {
		return nil, err
	}

	err = validateKafkaProducerClientConfig(options)
	if err != nil {
		return nil, err
	}

	p, err := kakfapkg.NewProducer(&kakfapkg.ConfigMap{
		"bootstrap.servers": strings.Join(bConfig.Brokers, ","),
	})
	if err != nil {
		return nil, err
	}

	return &KafkaBroker{
		Producer: p,
		Ctx:      ctx,
		Config:   bConfig,
		POptions: options,
	}, nil
}

// newKafkaAdminClient returns a kafka admin
func newKafkaAdminClient(ctx context.Context, bConfig *BrokerConfig, options *AdminClientOptions) (Admin, error) {
	err := validateKafkaAdminBrokerConfig(bConfig)
	if err != nil {
		return nil, err
	}

	err = validateKafkaAdminClientConfig(options)
	if err != nil {
		return nil, err
	}

	a, err := kakfapkg.NewAdminClient(&kakfapkg.ConfigMap{"bootstrap.servers": strings.Join(bConfig.Brokers, ",")})
	if err != nil {
		return nil, err
	}

	return &KafkaBroker{
		Admin:    a,
		Ctx:      ctx,
		Config:   bConfig,
		AOptions: options,
	}, nil
}

// CreateTopic creates a new topic if not available
func (k *KafkaBroker) CreateTopic(ctx context.Context, request CreateTopicRequest) (CreateTopicResponse, error) {

	tp := normalizeTopicName(request.Name)
	topics := make([]kakfapkg.TopicSpecification, 0)
	ts := kakfapkg.TopicSpecification{
<<<<<<< HEAD
		Topic:             request.Name,
=======
		Topic:             tp,
>>>>>>> f4ece2b4
		NumPartitions:     request.NumPartitions,
		ReplicationFactor: 1,
	}
	topics = append(topics, ts)
	topicsResp, err := k.Admin.CreateTopics(k.Ctx, topics, nil)

	for _, tp := range topicsResp {
		if tp.Error.Code() != kakfapkg.ErrNoError {
			return CreateTopicResponse{
				Response: topicsResp,
			}, fmt.Errorf("kafka: %v", tp.Error.String())
		}
	}

	return CreateTopicResponse{
		Response: topicsResp,
	}, err
}

// DeleteTopic deletes an existing topic
func (k *KafkaBroker) DeleteTopic(ctx context.Context, request DeleteTopicRequest) (DeleteTopicResponse, error) {

	topics := make([]string, 0)
	topics = append(topics, request.Name)
	resp, err := k.Admin.DeleteTopics(k.Ctx, topics)
	return DeleteTopicResponse{
		Response: resp,
	}, err
}

// GetTopicMetadata fetches the given topics metadata stored in the broker
func (k *KafkaBroker) GetTopicMetadata(ctx context.Context, req GetTopicMetadataRequest) (GetTopicMetadataResponse, error) {
	metadata, err := k.Admin.GetMetadata(&req.Topic, false, req.TimeoutMs)
	if err != nil {
		return GetTopicMetadataResponse{}, err
	}

	return GetTopicMetadataResponse{
		Response: map[string]interface{}{
			"brokers":           metadata.Brokers,
			"originatingBroker": metadata.Brokers,
			"topics":            metadata.Topics,
		},
	}, err
}

// SendMessages sends a message on the topic
func (k *KafkaBroker) SendMessages(ctx context.Context, request SendMessageToTopicRequest) (SendMessageToTopicResponse, error) {

	var kHeaders []kakfapkg.Header
	if request.Attributes != nil {
		for _, attribute := range request.Attributes {
			for k, v := range attribute {
				kHeaders = append(kHeaders, kakfapkg.Header{
					Key:   k,
					Value: v,
				})
			}
		}
	}

	deliveryChan := make(chan kakfapkg.Event)

	tp := normalizeTopicName(request.Topic)
	err := k.Producer.Produce(&kakfapkg.Message{
		TopicPartition: kakfapkg.TopicPartition{Topic: &tp, Partition: kakfapkg.PartitionAny},
		Value:          request.Message,
		Headers:        kHeaders,
	}, deliveryChan)

	var m *kakfapkg.Message
	select {
	case err := <-deliveryChan:
		m = err.(*kakfapkg.Message)
	case <-time.After(time.Duration(k.POptions.Timeout) * time.Second):
		return SendMessageToTopicResponse{}, fmt.Errorf("failed to produce message to topic [%v] due to timeout [%v]", &request.Topic, k.POptions.Timeout)
	}

	if m != nil && m.TopicPartition.Error != nil {
		return SendMessageToTopicResponse{
			MessageID: m.String(),
			Response:  err,
		}, m.TopicPartition.Error
	}

	close(deliveryChan)

	return SendMessageToTopicResponse{MessageID: m.String()}, err
}

//ReceiveMessages gets tries to get the number of messages mentioned in the param "numOfMessages"
//from the previous committed offset. If the available messages in the queue are less, returns
// how many ever messages are available
func (k *KafkaBroker) ReceiveMessages(ctx context.Context, request GetMessagesFromTopicRequest) (GetMessagesFromTopicResponse, error) {

	var msgs []string
	for {
		var interval time.Duration
		interval = k.Config.Consumer.PollInterval
		if len(msgs) == 0 {
			interval = request.Timeout
		}

		msg, err := k.Consumer.ReadMessage(interval)
		if err == nil {
			msgs = append(msgs, string(msg.Value))
			if len(msgs) == request.NumOfMessages {
				return GetMessagesFromTopicResponse{Messages: msgs}, nil
			}

		} else {
			// The client will automatically try to recover from all errors.
			return GetMessagesFromTopicResponse{
				Response: err,
			}, err
		}
	}
	return GetMessagesFromTopicResponse{Messages: msgs}, nil
}

// Commit Commits messages if any
//This func will commit the message consumed
//by all the previous calls to GetMessages
func (k *KafkaBroker) Commit(ctx context.Context, request CommitOnTopicRequest) (CommitOnTopicResponse, error) {
	tp := kakfapkg.TopicPartition{
		Topic:     &request.Topic,
		Partition: request.Partition,
		Offset:    kakfapkg.Offset(request.Offset),
	}

	tps := make([]kakfapkg.TopicPartition, 0)
	tps = append(tps, tp)

	resp, err := k.Consumer.CommitOffsets(tps)
	return CommitOnTopicResponse{
		Response: resp,
	}, err
}<|MERGE_RESOLUTION|>--- conflicted
+++ resolved
@@ -116,11 +116,7 @@
 	tp := normalizeTopicName(request.Name)
 	topics := make([]kakfapkg.TopicSpecification, 0)
 	ts := kakfapkg.TopicSpecification{
-<<<<<<< HEAD
-		Topic:             request.Name,
-=======
 		Topic:             tp,
->>>>>>> f4ece2b4
 		NumPartitions:     request.NumPartitions,
 		ReplicationFactor: 1,
 	}
