--- conflicted
+++ resolved
@@ -112,36 +112,18 @@
 		"bootstrap.servers":       strings.Join(bConfig.Brokers, ","),
 		"socket.keepalive.enable": true,
 		"retries":                 3,
-<<<<<<< HEAD
-		"linger.ms":               100,
-		"request.timeout.ms":      30000,
-		"delivery.timeout.ms":     20000,
-		"connections.max.idle.ms": 10000,
-		"go.logs.channel.enable":  false,
-		"queue.buffering.max.ms":  100,
+		"linger.ms":               0,
+		"request.timeout.ms":      3000,
+		"delivery.timeout.ms":     2000,
+		"connections.max.idle.ms": 180000,
 		// "log.queue":                  true,
 		"queue.buffering.max.kbytes": 4096, // Total message size sum allocated in buffer. Shared across topics/partitions
 		// "go.logs.channel.enable":     false, // Disable logs via channel
 		// "go.events.channel.size":     10,    // Limit this to 1 to avoid outdated events
-		"go.produce.channel.size": 10,   // Allocated buffer size for the produce channel.
-		"go.delivery.reports":     true, // Returns delivery acks
+		"go.produce.channel.size":    100,  // Allocated buffer size for the produce channel.
+		"go.delivery.reports":        true,  // Returns delivery acks
 		// "go.batch.producer":          false, // Disable batch producer since it clubs calls to librdkafka across topics. This causes memory bloat.
 		"debug": "broker,topic,msg",
-=======
-		"linger.ms":               0,
-		"request.timeout.ms":      3000,
-		"delivery.timeout.ms":     2000,
-		"connections.max.idle.ms": 180000,
-		"go.log.channel.enable":   true,
-		// "log.queue":                  true,
-		// "queue.buffering.max.kbytes": 65536, // Total message size sum allocated in buffer. Shared across topics/partitions
-		// "go.logs.channel.enable":     false, // Disable logs via channel
-		// "go.events.channel.size":     10,    // Limit this to 1 to avoid outdated events
-		// "go.produce.channel.size":    1000,  // Allocated buffer size for the produce channel.
-		// "go.delivery.reports":        true,  // Returns delivery acks
-		// "go.batch.producer":          false, // Disable batch producer since it clubs calls to librdkafka across topics. This causes memory bloat.
-		"debug": "broker",
->>>>>>> 4f8c13d8
 	}
 
 	if bConfig.EnableTLS {
@@ -166,16 +148,6 @@
 		select {
 		case <-ctx.Done():
 			return
-<<<<<<< HEAD
-			// case events := <-p.Events():
-			// 	logger.Ctx(ctx).Infow("Receieved event from producer", "producer", p.String(), "event", events.String())
-			// 	ferr := p.GetFatalError()
-			// 	if ferr != nil {
-			// 		logger.Ctx(ctx).Errorw("Fatar error encountered for producer", "producer", p.String(), "error", ferr.Error())
-			// 	}
-			// case log := <-p.Logs():
-			// 	logger.Ctx(ctx).Infow("kafka producer logs", "topic", options.Topic, "log", log.String())
-=======
 		case events := <-p.Events():
 			logger.Ctx(ctx).Infow("Receieved event from producer", "producer", p.String(), "event", events.String())
 			ferr := p.GetFatalError()
@@ -184,7 +156,6 @@
 			}
 		case log := <-p.Logs():
 			logger.Ctx(ctx).Infow("kafka producer logs", "topic", options.Topic, "log", log.String())
->>>>>>> 4f8c13d8
 		}
 	}()
 
@@ -442,7 +413,7 @@
 	}
 	logger.Ctx(ctx).Infow("successfully sent messsage and waiting for ack callback", "msgId", request.MessageID)
 	var m *kafkapkg.Message
-<<<<<<< HEAD
+
 	// doneChan := make(chan bool, 1)
 	// defer close(doneChan)
 	start := time.Now()
@@ -464,13 +435,7 @@
 	//	doneChan <- true
 
 	logger.Ctx(ctx).Infow("successfully received callback", "msgId", request.MessageID, "time taken", end.String())
-=======
-	select {
-	case event := <-deliveryChan:
-		m = event.(*kafkapkg.Message)
-	}
-	logger.Ctx(ctx).Infow("successfully received callback", "msgId", request.MessageID)
->>>>>>> 4f8c13d8
+
 	if m != nil && m.TopicPartition.Error != nil {
 		logger.Ctx(ctx).Errorw("kafka: error in publishing messages", "error", m.TopicPartition.Error.Error())
 		messageBrokerOperationError.WithLabelValues(env, Kafka, "SendMessage", m.TopicPartition.Error.Error()).Inc()
