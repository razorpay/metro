--- conflicted
+++ resolved
@@ -261,13 +261,8 @@
 // CommitByPartitionAndOffset Commits messages if any
 //This func will commit the message consumed
 //by all the previous calls to GetMessages
-<<<<<<< HEAD
-func (k *KafkaBroker) Commit(ctx context.Context, request CommitOnTopicRequest) (CommitOnTopicResponse, error) {
+func (k *KafkaBroker) CommitByPartitionAndOffset(ctx context.Context, request CommitOnTopicRequest) (CommitOnTopicResponse, error) {
 	tp := kafkapkg.TopicPartition{
-=======
-func (k *KafkaBroker) CommitByPartitionAndOffset(ctx context.Context, request CommitOnTopicRequest) (CommitOnTopicResponse, error) {
-	tp := kakfapkg.TopicPartition{
->>>>>>> 19cf482b
 		Topic: &request.Topic,
 		//Partition: request.Partition,
 		Offset: kafkapkg.Offset(request.Offset),
