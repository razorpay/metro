--- conflicted
+++ resolved
@@ -36,11 +36,7 @@
 	Shutdown(context.Context)
 
 	// Flush flushes the producer buffer
-<<<<<<< HEAD
-	Flush(timeoutMs int)
-=======
 	Flush(timeoutMs int) error
->>>>>>> 379cccc7
 }
 
 // Consumer interface for consuming messages
