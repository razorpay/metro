--- conflicted
+++ resolved
@@ -1,10 +1,9 @@
 package messagebroker
 
-<<<<<<< HEAD
-import "time"
-=======
-import "encoding/json"
->>>>>>> 19cf482b
+import (
+	"encoding/json"
+	"time"
+)
 
 // CreateTopicRequest ...
 type CreateTopicRequest struct {
