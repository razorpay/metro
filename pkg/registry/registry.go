--- conflicted
+++ resolved
@@ -1,21 +1,15 @@
 package registry
 
-<<<<<<< HEAD
+import "time"
+
 // IRegistry implements a generic interface for service discovery
 //go:generate go run -mod=mod github.com/golang/mock/mockgen -build_flags=-mod=mod -destination=mocks/mock_registry.go -package=mocks . IRegistry
 type IRegistry interface {
-	// Register a service with the Registry with a given name
-=======
-import "time"
-
-// Registry implements a generic interface for service discovery
-type Registry interface {
 	// Register a node with the Registry with a given name
->>>>>>> 3e2cbd27
 	// Returns a Registration id or error
 	Register(string, time.Duration) (string, error)
 
-	// Deregister a service which was registred with a id
+	// Deregister a node which was registered with a id
 	// Returns error on failure
 	Deregister(string) error
 
