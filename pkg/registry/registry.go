package registry

import (
	"context"
	"fmt"
	"time"
)

// Pair is the registry struct returned to watch handler
type Pair struct {
	Key       string
	Value     []byte
	SessionID string
}

func (pair *Pair) String() string {
	return fmt.Sprintf("key: %s, value: %s, sessionID: %s", pair.Key, string(pair.Value), pair.SessionID)
}

// IRegistry implements a generic interface for service discovery
type IRegistry interface {
	// Register a node with the Registry with a given name
	// Returns a Registration id or error
	Register(ctx context.Context, name string, ttl time.Duration) (string, error)

	// Deregister a node which was registered with a id
	// Returns error on failure
	Deregister(ctx context.Context, id string) error

	// IsRegistered checks is node with registration_id is registred with registry
	IsRegistered(ctx context.Context, id string) bool

	// Renew a regestration using registration_id
	Renew(ctx context.Context, id string) error

	// RenewPeriodic renews a registration id periodically based on TTL
	RenewPeriodic(ctx context.Context, id string, ttl time.Duration, doneCh <-chan struct{}) error

	// Acquire a lock for a registration_id on a given key and value pair
	Acquire(ctx context.Context, id string, key string, value []byte) (bool, error)

	// Release a lock for a registration_id on a given key and value pair
	Release(ctx context.Context, id string, key string, value string) bool

	// Watch on a key/keyprefix in registry
	Watch(ctx context.Context, wh *WatchConfig) (IWatcher, error)

	// Put a key value pair
	Put(ctx context.Context, key string, value []byte) error

	// Get returns a value for a key
	Get(ctx context.Context, key string) ([]byte, error)

	// List returns a keys with matching key prefix
	ListKeys(ctx context.Context, prefix string) ([]string, error)

	// List returns a slice of pairs with matching key prefix
	List(ctx context.Context, prefix string) ([]Pair, error)

	// Exists checks the existence of a key
	Exists(ctx context.Context, key string) (bool, error)

	// DeleteTree deletes all keys under a prefix
<<<<<<< HEAD
	DeleteTree(ctx context.Context, key string) error
=======
	DeleteTree(key string) error

	// IsAlive checks the health of the registry
	IsAlive(context.Context) (bool, error)
>>>>>>> 3bf06e38
}<|MERGE_RESOLUTION|>--- conflicted
+++ resolved
@@ -61,12 +61,8 @@
 	Exists(ctx context.Context, key string) (bool, error)
 
 	// DeleteTree deletes all keys under a prefix
-<<<<<<< HEAD
 	DeleteTree(ctx context.Context, key string) error
-=======
-	DeleteTree(key string) error
 
 	// IsAlive checks the health of the registry
 	IsAlive(context.Context) (bool, error)
->>>>>>> 3bf06e38
 }