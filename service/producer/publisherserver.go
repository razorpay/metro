package producer

import (
	"context"
	"log"

	"github.com/razorpay/metro/internal/merror"
	"github.com/razorpay/metro/internal/topic"
	"github.com/razorpay/metro/pkg/logger"
	"github.com/razorpay/metro/pkg/messagebroker"
	metrov1 "github.com/razorpay/metro/rpc/proto/v1"
)

type publisherServer struct {
<<<<<<< HEAD
	broker    messagebroker.Broker
	topicCore topic.ICore
}

func newPublisherServer(broker messagebroker.Broker, topicCore topic.ICore) *publisherServer {
	return &publisherServer{broker: broker, topicCore: topicCore}
=======
	producer messagebroker.Producer
}

func newPublisherServer(producer messagebroker.Producer) *publisherServer {
	return &publisherServer{producer: producer}
>>>>>>> 0322e619
}

// Produce messages to a topic
func (s publisherServer) Publish(ctx context.Context, req *metrov1.PublishRequest) (*metrov1.PublishResponse, error) {

	log.Println("produce request received")

	msgIds := make([]string, 0)

<<<<<<< HEAD
	for _, msg := range req.Messages {
		msgID, _ := s.broker.Produce(req.Topic, msg.Data)
		msgIds = append(msgIds, msgID)
=======
	for _, msg := range request.Messages {
		msgResp, _ := s.producer.SendMessages(ctx, messagebroker.SendMessageToTopicRequest{
			Topic:   request.Topic,
			Message: msg.Data,
		})
		msgIds = append(msgIds, msgResp.MessageID)
>>>>>>> 0322e619
	}

	log.Println("produce request completed")

	return &metrov1.PublishResponse{MessageIds: msgIds}, nil
}

// CreateTopic creates a new topic
func (s publisherServer) CreateTopic(ctx context.Context, req *metrov1.Topic) (*metrov1.Topic, error) {
	logger.Ctx(ctx).Infow("received request to create topic", "name", req.Name)
	m, err := topic.GetValidatedModel(ctx, req)
	if err != nil {
		return nil, merror.ToGRPCError(err)
	}
	err = s.topicCore.CreateTopic(ctx, m)
	if err != nil {
		return nil, merror.ToGRPCError(err)
	}
	return req, nil
}<|MERGE_RESOLUTION|>--- conflicted
+++ resolved
@@ -12,20 +12,12 @@
 )
 
 type publisherServer struct {
-<<<<<<< HEAD
-	broker    messagebroker.Broker
+	producer  messagebroker.Producer
 	topicCore topic.ICore
 }
 
-func newPublisherServer(broker messagebroker.Broker, topicCore topic.ICore) *publisherServer {
-	return &publisherServer{broker: broker, topicCore: topicCore}
-=======
-	producer messagebroker.Producer
-}
-
-func newPublisherServer(producer messagebroker.Producer) *publisherServer {
-	return &publisherServer{producer: producer}
->>>>>>> 0322e619
+func newPublisherServer(producer messagebroker.Producer, topicCore topic.ICore) *publisherServer {
+	return &publisherServer{producer: producer, topicCore: topicCore}
 }
 
 // Produce messages to a topic
@@ -35,18 +27,12 @@
 
 	msgIds := make([]string, 0)
 
-<<<<<<< HEAD
 	for _, msg := range req.Messages {
-		msgID, _ := s.broker.Produce(req.Topic, msg.Data)
-		msgIds = append(msgIds, msgID)
-=======
-	for _, msg := range request.Messages {
 		msgResp, _ := s.producer.SendMessages(ctx, messagebroker.SendMessageToTopicRequest{
-			Topic:   request.Topic,
+			Topic:   req.Topic,
 			Message: msg.Data,
 		})
 		msgIds = append(msgIds, msgResp.MessageID)
->>>>>>> 0322e619
 	}
 
 	log.Println("produce request completed")
