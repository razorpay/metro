package producer

import (
	"context"
	"log"
	"mime"
	"net/http"

	"github.com/grpc-ecosystem/grpc-gateway/v2/runtime"
	"github.com/rakyll/statik/fs"
	"github.com/razorpay/metro/internal/config"
	"github.com/razorpay/metro/internal/health"
	internalserver "github.com/razorpay/metro/internal/server"
	"github.com/razorpay/metro/pkg/messagebroker"
	healthv1 "github.com/razorpay/metro/rpc/common/health/v1"
	producerv1 "github.com/razorpay/metro/rpc/metro/producer/v1"
	_ "github.com/razorpay/metro/statik" // to serve openAPI static assets
	"google.golang.org/grpc"
)

// Service for producer
type Service struct {
	ctx    context.Context
	srv    *internalserver.Server
	health *health.Core
<<<<<<< HEAD
	config *config.ServiceConfig
}

func NewService(ctx context.Context, config *config.ServiceConfig) *Service {
=======
	config *config.Component
}

// NewService creates an instance of new producer service
func NewService(ctx context.Context, config *config.Component) *Service {
>>>>>>> a55c37c9
	return &Service{
		ctx:    ctx,
		config: config,
	}
}

// Start the service
func (svc *Service) Start(errChan chan<- error) {
	// Define server handlers

	healthCore, err := health.NewCore(nil) //TODO: Add checkers
	if err != nil {
		errChan <- err
	}

	mb, err := messagebroker.NewBroker(messagebroker.Kafka, &svc.config.Broker.BrokerConfig)
	if err != nil {
		errChan <- err
	}
	brokerCore, err := newCore(mb)
	if err != nil {
		errChan <- err
	}

	s, err := internalserver.NewServer(svc.config.Interfaces.API, func(server *grpc.Server) error {
		healthv1.RegisterHealthCheckAPIServer(server, health.NewServer(healthCore))
		producerv1.RegisterProducerServer(server, newServer(brokerCore))
		return nil
	}, func(mux *runtime.ServeMux) error {
		err := healthv1.RegisterHealthCheckAPIHandlerFromEndpoint(svc.ctx, mux, svc.config.Interfaces.API.GrpcServerAddress, []grpc.DialOption{grpc.WithInsecure()})
		if err != nil {
			return err
		}

		err = producerv1.RegisterProducerHandlerFromEndpoint(svc.ctx, mux, svc.config.Interfaces.API.GrpcServerAddress, []grpc.DialOption{grpc.WithInsecure()})
		if err != nil {
			return err
		}

		return nil
	},
		getInterceptors()...,
	)

	if err != nil {
		errChan <- err
	}

	s.Start(errChan)

	svc.srv = s
	svc.health = healthCore

	err = runOpenAPIHandler()
	if err != nil {
		errChan <- err
	}
}

// Stop the service
func (svc *Service) Stop() error {
	return svc.srv.Stop(svc.ctx, svc.health)
}

func getInterceptors() []grpc.UnaryServerInterceptor {
	return []grpc.UnaryServerInterceptor{}
}

// runOpenAPIHandler serves an OpenAPI UI.
// Adapted from https://github.com/philips/grpc-gateway-example/blob/a269bcb5931ca92be0ceae6130ac27ae89582ecc/cmd/serve.go#L63
func runOpenAPIHandler() error {
	mime.AddExtensionType(".svg", "image/svg+xml")

	statikFS, err := fs.New()
	if err != nil {
		return err
	}
	http.Handle("/", http.FileServer(statikFS))
	log.Println("Listening on :3000...")
	err = http.ListenAndServe(":3000", nil)
	if err != nil {
		return err
	}
	return nil
}<|MERGE_RESOLUTION|>--- conflicted
+++ resolved
@@ -23,18 +23,11 @@
 	ctx    context.Context
 	srv    *internalserver.Server
 	health *health.Core
-<<<<<<< HEAD
-	config *config.ServiceConfig
-}
-
-func NewService(ctx context.Context, config *config.ServiceConfig) *Service {
-=======
-	config *config.Component
+	config *config.ComponentConfig
 }
 
 // NewService creates an instance of new producer service
-func NewService(ctx context.Context, config *config.Component) *Service {
->>>>>>> a55c37c9
+func NewService(ctx context.Context, config *config.ComponentConfig) *Service {
 	return &Service{
 		ctx:    ctx,
 		config: config,
