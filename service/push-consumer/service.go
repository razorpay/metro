--- conflicted
+++ resolved
@@ -3,28 +3,16 @@
 import (
 	"context"
 
-<<<<<<< HEAD
-=======
+	"github.com/razorpay/metro/internal/health"
 	"github.com/razorpay/metro/pkg/registry"
-
-	"github.com/razorpay/metro/internal/config"
->>>>>>> 0ac5178a
-	"github.com/razorpay/metro/internal/health"
 )
 
 // Service for push consumer
 type Service struct {
-<<<<<<< HEAD
-	ctx    context.Context
-	health *health.Core
-	config *Config
-=======
 	ctx      context.Context
-	srv      *server.Server
 	health   *health.Core
-	config   *config.ComponentConfig
+	config   *Config
 	registry registry.Registry
->>>>>>> 0ac5178a
 }
 
 // NewService creates an instance of new push consumer service
