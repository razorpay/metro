package pushconsumer

import (
	"context"
	"time"

	"github.com/google/uuid"
	"github.com/razorpay/metro/internal/health"
	"github.com/razorpay/metro/pkg/leaderelection"
	"github.com/razorpay/metro/pkg/logger"
	"github.com/razorpay/metro/pkg/registry"
)

// Service for push consumer
type Service struct {
	ctx      context.Context
	health   *health.Core
	config   *Config
<<<<<<< HEAD
	registry registry.IRegistry
=======
	registry registry.Registry
	NodeID   string
>>>>>>> 3e2cbd27
}

// NewService creates an instance of new push consumer service
func NewService(ctx context.Context, config *Config) *Service {
	return &Service{
		ctx:    ctx,
		config: config,
		NodeID: uuid.New().String(),
	}
}

// Start the service
func (c *Service) Start(errChan chan<- error) {
	var err error

	// Init the Registry
	// TODO: move to component init ?
	c.registry, err = registry.NewRegistry(&c.config.Registry)

	if err != nil {
		errChan <- err
	}

	// Add node to the registry
	// TODO: use repo to add the node under /registry/nodes/{node_id} path

	// Run leader election
	go leaderelection.RunOrDie(c.ctx, leaderelection.Config{
		// TODO: read values from config
		Name:          "metro-push-consumer",
		Path:          "leader/election",
		LeaseDuration: 30 * time.Second,
		RenewDeadline: 20 * time.Second,
		RetryPeriod:   5 * time.Second,
		Callbacks: leaderelection.LeaderCallbacks{
			OnStartedLeading: func(ctx context.Context) {
				c.lead(ctx)
			},
			OnStoppedLeading: func() {
				c.stepDown()
			},
			OnNewLeader: func(identity string) {
			},
		},
	}, c.registry)

	// 3. Watch the Jobs/Node_id path for jobs

	// 4. listen to leader channel, if elected as leader, act as leader

	// 5. watch all subscriptions, for any changes in subscripitons, if leader -> load rebalance

	// 6. watch for nodes, if any node goes down rebalance

	// 7. if leader renew session
}

// Stop the service
func (c *Service) Stop() error {
	return nil
}

func (c *Service) lead(ctx context.Context) {
	logger.Ctx(ctx).Infof("Node %s elected as new leader", c.NodeID)
}

func (c *Service) stepDown() {
	logger.Log.Infof("Node %s stepping down from leader", c.NodeID)
}<|MERGE_RESOLUTION|>--- conflicted
+++ resolved
@@ -16,12 +16,8 @@
 	ctx      context.Context
 	health   *health.Core
 	config   *Config
-<<<<<<< HEAD
 	registry registry.IRegistry
-=======
-	registry registry.Registry
-	NodeID   string
->>>>>>> 3e2cbd27
+	nodeID   string
 }
 
 // NewService creates an instance of new push consumer service
@@ -29,7 +25,7 @@
 	return &Service{
 		ctx:    ctx,
 		config: config,
-		NodeID: uuid.New().String(),
+		nodeID: uuid.New().String(),
 	}
 }
 
@@ -85,9 +81,9 @@
 }
 
 func (c *Service) lead(ctx context.Context) {
-	logger.Ctx(ctx).Infof("Node %s elected as new leader", c.NodeID)
+	logger.Ctx(ctx).Infof("Node %s elected as new leader", c.nodeID)
 }
 
 func (c *Service) stepDown() {
-	logger.Log.Infof("Node %s stepping down from leader", c.NodeID)
+	logger.Log.Infof("Node %s stepping down from leader", c.nodeID)
 }