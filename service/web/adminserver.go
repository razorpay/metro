package web

import (
	"context"

	"github.com/opentracing/opentracing-go"
	"github.com/razorpay/metro/internal/brokerstore"
	"github.com/razorpay/metro/internal/credentials"
	"github.com/razorpay/metro/internal/interceptors"
	"github.com/razorpay/metro/internal/merror"
	"github.com/razorpay/metro/internal/project"
	"github.com/razorpay/metro/internal/subscription"
	"github.com/razorpay/metro/internal/topic"
	"github.com/razorpay/metro/pkg/logger"
	"github.com/razorpay/metro/pkg/messagebroker"
	metrov1 "github.com/razorpay/metro/rpc/proto/v1"
	"google.golang.org/protobuf/types/known/emptypb"
)

type adminServer struct {
	admin            *credentials.Model
	projectCore      project.ICore
	subscriptionCore subscription.ICore
	topicCore        topic.ICore
	credentialCore   credentials.ICore
	brokerStore      brokerstore.IBrokerStore
}

func newAdminServer(admin *credentials.Model, projectCore project.ICore, subscriptionCore subscription.ICore, topicCore topic.ICore, credentialCore credentials.ICore, brokerStore brokerstore.IBrokerStore) *adminServer {
	return &adminServer{admin, projectCore, subscriptionCore, topicCore, credentialCore, brokerStore}
}

// CreateProject creates a new project
func (s adminServer) CreateProject(ctx context.Context, req *metrov1.Project) (*metrov1.Project, error) {
	logger.Ctx(ctx).Infow("request received to create project", "id", req.ProjectId)
	span, ctx := opentracing.StartSpanFromContext(ctx, "AdminServer.CreateProject")
	defer span.Finish()

	p, err := project.GetValidatedModelForCreate(ctx, req)
	if err != nil {
		return nil, merror.ToGRPCError(err)
	}
	err = s.projectCore.CreateProject(ctx, p)
	if err != nil {
		return nil, merror.ToGRPCError(err)
	}
	return req, nil
}

// DeleteProject creates a new project
func (s adminServer) DeleteProject(ctx context.Context, req *metrov1.Project) (*emptypb.Empty, error) {
	logger.Ctx(ctx).Infow("request received to delete project", "id", req.ProjectId)
	span, ctx := opentracing.StartSpanFromContext(ctx, "AdminServer.DeleteProject")
	defer span.Finish()

	p, err := project.GetValidatedModelForDelete(ctx, req)
	if err != nil {
		return nil, merror.ToGRPCError(err)
	}

	// Delete all subscriptions of the project first
	err = s.subscriptionCore.DeleteProjectSubscriptions(ctx, p.ProjectID)
	if err != nil {
		return nil, merror.ToGRPCError(err)
	}

	// Delete all topics of the project
	err = s.topicCore.DeleteProjectTopics(ctx, p.ProjectID)
	if err != nil {
		return nil, merror.ToGRPCError(err)
	}

	// Delete the project
	err = s.projectCore.DeleteProject(ctx, p)
	if err != nil {
		return nil, merror.ToGRPCError(err)
	}

	return &emptypb.Empty{}, nil
}

// ModifyTopic modify an existing topic
func (s adminServer) ModifyTopic(ctx context.Context, req *metrov1.AdminTopic) (*emptypb.Empty, error) {

	logger.Ctx(ctx).Infow("received admin request to modify topic",
		"name", req.Name, "num_partitions", req.NumPartitions)

	m, err := topic.GetValidatedTopicForAdminUpdate(ctx, req)
	if err != nil {
		return nil, merror.ToGRPCError(err)
	}

	// check for valid topic name
	exists, eerr := s.topicCore.Exists(ctx, m.Key())
	if eerr != nil {
		return nil, merror.ToGRPCError(err)
	}
	if !exists {
		return nil, merror.New(merror.NotFound, "topic not found")
	}

	admin, aerr := s.brokerStore.GetAdmin(ctx, messagebroker.AdminClientOptions{})
	if aerr != nil {
		return nil, merror.ToGRPCError(aerr)
	}

	// modify topic partitions
	_, terr := admin.AddTopicPartitions(ctx, messagebroker.AddTopicPartitionRequest{
		Name:          req.GetName(),
		NumPartitions: m.NumPartitions,
	})
	if terr != nil {
		return nil, merror.ToGRPCError(terr)
	}

	// finally update topic with the updated partition count
	m.NumPartitions = int(req.NumPartitions)
	if uerr := s.topicCore.UpdateTopic(ctx, m); uerr != nil {
		return nil, merror.ToGRPCError(uerr)
	}

	return &emptypb.Empty{}, nil
}

func (s adminServer) CreateProjectCredentials(ctx context.Context, req *metrov1.ProjectCredentials) (*metrov1.ProjectCredentials, error) {

	logger.Ctx(ctx).Infow("received request to create new credentials", "projectID", req.ProjectId)

	credential, err := credentials.GetValidatedModelForCreate(ctx, req)
	if err != nil {
		return nil, merror.ToGRPCError(err)
	}

	err = s.credentialCore.Create(ctx, credential)
	if err != nil {
		return nil, merror.ToGRPCError(err)
	}

	logger.Ctx(ctx).Infow("request to create new credentials completed", "projectID", req.ProjectId, "username", credential.GetUsername())

	return &metrov1.ProjectCredentials{
		ProjectId: credential.ProjectID,
		Username:  credential.GetUsername(),
		Password:  credential.GetPassword(),
	}, nil
}

func (s adminServer) DeleteProjectCredentials(ctx context.Context, req *metrov1.ProjectCredentials) (*emptypb.Empty, error) {
	logger.Ctx(ctx).Infow("received request to delete existing credentials", "projectID", req.ProjectId, "username", req.Username)

	// validate the username provided
	if !credentials.IsValidUsername(req.Username) {
		return nil, merror.New(merror.InvalidArgument, "invalid username")
	}

	projectID := credentials.GetProjectIDFromUsername(req.Username)

	// query existing credential
	credential, err := s.credentialCore.Get(ctx, projectID, req.Username)
	if err != nil {
		return nil, merror.ToGRPCError(err)
	}

	// delete existing credential
	err = s.credentialCore.Delete(ctx, credential)
	if err != nil {
		return nil, merror.ToGRPCError(err)
	}

	logger.Ctx(ctx).Infow("request to delete existing credentials completed", "projectID", req.ProjectId, "username", req.Username)

	return &emptypb.Empty{}, nil
}

<<<<<<< HEAD
=======
func (s adminServer) MigrateSubscriptions(ctx context.Context, subscriptions *metrov1.Subscriptions) (*emptypb.Empty, error) {
	logger.Ctx(ctx).Infow("received request to migrate subscriptions", "subscriptions", subscriptions.GetNames())

	err := s.subscriptionCore.Migrate(ctx, subscriptions.GetNames())
	if err != nil {
		return nil, merror.ToGRPCError(err)
	}

	logger.Ctx(ctx).Infow("request to migrate subscriptions completed", "subscriptions", subscriptions.GetNames())
	return &emptypb.Empty{}, nil
}

>>>>>>> e6cc8ac6
func (s adminServer) AuthFuncOverride(ctx context.Context, _ string, _ interface{}) (context.Context, error) {
	return interceptors.AdminAuth(ctx, s.admin)
}<|MERGE_RESOLUTION|>--- conflicted
+++ resolved
@@ -172,8 +172,6 @@
 	return &emptypb.Empty{}, nil
 }
 
-<<<<<<< HEAD
-=======
 func (s adminServer) MigrateSubscriptions(ctx context.Context, subscriptions *metrov1.Subscriptions) (*emptypb.Empty, error) {
 	logger.Ctx(ctx).Infow("received request to migrate subscriptions", "subscriptions", subscriptions.GetNames())
 
@@ -186,7 +184,6 @@
 	return &emptypb.Empty{}, nil
 }
 
->>>>>>> e6cc8ac6
 func (s adminServer) AuthFuncOverride(ctx context.Context, _ string, _ interface{}) (context.Context, error) {
 	return interceptors.AdminAuth(ctx, s.admin)
 }