package web

import (
	"context"
	"errors"
	"strings"

	"github.com/opentracing/opentracing-go"
	"github.com/razorpay/metro/internal/brokerstore"
	"github.com/razorpay/metro/internal/credentials"
	"github.com/razorpay/metro/internal/interceptors"
	"github.com/razorpay/metro/internal/merror"
	"github.com/razorpay/metro/internal/nodebinding"
	"github.com/razorpay/metro/internal/project"
	"github.com/razorpay/metro/internal/subscription"
	"github.com/razorpay/metro/internal/topic"
	"github.com/razorpay/metro/pkg/logger"
	"github.com/razorpay/metro/pkg/messagebroker"
	metrov1 "github.com/razorpay/metro/rpc/proto/v1"
	"google.golang.org/protobuf/types/known/emptypb"
)

type adminServer struct {
	admin            *credentials.Model
	projectCore      project.ICore
	subscriptionCore subscription.ICore
	topicCore        topic.ICore
	credentialCore   credentials.ICore
	nodeBindingCore  nodebinding.ICore
	brokerStore      brokerstore.IBrokerStore
}

func newAdminServer(admin *credentials.Model, projectCore project.ICore, subscriptionCore subscription.ICore, topicCore topic.ICore, credentialCore credentials.ICore, nodebindingCore nodebinding.ICore, brokerStore brokerstore.IBrokerStore) *adminServer {
	return &adminServer{admin, projectCore, subscriptionCore, topicCore, credentialCore, nodebindingCore, brokerStore}
}

// CreateProject creates a new project
func (s adminServer) CreateProject(ctx context.Context, req *metrov1.Project) (*metrov1.Project, error) {
	logger.Ctx(ctx).Infow("request received to create project", "id", req.ProjectId)
	span, ctx := opentracing.StartSpanFromContext(ctx, "AdminServer.CreateProject")
	defer span.Finish()

	p, err := project.GetValidatedModelForCreate(ctx, req)
	if err != nil {
		return nil, merror.ToGRPCError(err)
	}
	err = s.projectCore.CreateProject(ctx, p)
	if err != nil {
		return nil, merror.ToGRPCError(err)
	}
	return req, nil
}

// DeleteProject creates a new project
func (s adminServer) DeleteProject(ctx context.Context, req *metrov1.Project) (*emptypb.Empty, error) {
	logger.Ctx(ctx).Infow("request received to delete project", "id", req.ProjectId)
	span, ctx := opentracing.StartSpanFromContext(ctx, "AdminServer.DeleteProject")
	defer span.Finish()

	p, err := project.GetValidatedModelForDelete(ctx, req)
	if err != nil {
		return nil, merror.ToGRPCError(err)
	}

	// Delete all subscriptions of the project first
	err = s.subscriptionCore.DeleteProjectSubscriptions(ctx, p.ProjectID)
	if err != nil {
		return nil, merror.ToGRPCError(err)
	}

	// Delete all topics of the project
	err = s.topicCore.DeleteProjectTopics(ctx, p.ProjectID)
	if err != nil {
		return nil, merror.ToGRPCError(err)
	}

	// Delete the project
	err = s.projectCore.DeleteProject(ctx, p)
	if err != nil {
		return nil, merror.ToGRPCError(err)
	}

	return &emptypb.Empty{}, nil
}

// ModifyTopic modify an existing topic
func (s adminServer) ModifyTopic(ctx context.Context, req *metrov1.AdminTopic) (*emptypb.Empty, error) {

	logger.Ctx(ctx).Infow("received admin request to modify topic",
		"name", req.Name, "num_partitions", req.NumPartitions)

	m, err := topic.GetValidatedTopicForAdminUpdate(ctx, req)
	if err != nil {
		return nil, merror.ToGRPCError(err)
	}

	// check for valid topic name
	exists, eerr := s.topicCore.Exists(ctx, m.Key())
	if eerr != nil {
		return nil, merror.ToGRPCError(err)
	}
	if !exists {
		return nil, merror.New(merror.NotFound, "topic not found")
	}

	admin, aerr := s.brokerStore.GetAdmin(ctx, messagebroker.AdminClientOptions{})
	if aerr != nil {
		return nil, merror.ToGRPCError(aerr)
	}

	// Fetch existing topic before updating
	existingTopic, err := s.topicCore.Get(ctx, m.Name)
	if err != nil {
		return nil, merror.ToGRPCError(err)
	}

	if int(req.NumPartitions) != existingTopic.NumPartitions {
		// modify topic partitions
		_, terr := admin.AddTopicPartitions(ctx, messagebroker.AddTopicPartitionRequest{
			Name:          req.GetName(),
			NumPartitions: m.NumPartitions,
		})
		if terr != nil {
			return nil, merror.ToGRPCError(terr)
		}

		// finally update topic with the updated partition count
		m.NumPartitions = int(req.NumPartitions)
		if uerr := s.topicCore.UpdateTopic(ctx, m); uerr != nil {
			return nil, merror.ToGRPCError(uerr)
		}

		err := s.subscriptionCore.RescaleSubTopics(ctx, m)
		if err != nil {
			return &emptypb.Empty{}, err
		}
	}

	return &emptypb.Empty{}, nil
}

func (s adminServer) CreateProjectCredentials(ctx context.Context, req *metrov1.ProjectCredentials) (*metrov1.ProjectCredentials, error) {

	logger.Ctx(ctx).Infow("received request to create new credentials", "projectID", req.ProjectId)

	credential, err := credentials.GetValidatedModelForCreate(ctx, req)
	if err != nil {
		return nil, merror.ToGRPCError(err)
	}

	err = s.credentialCore.Create(ctx, credential)
	if err != nil {
		return nil, merror.ToGRPCError(err)
	}

	logger.Ctx(ctx).Infow("request to create new credentials completed", "projectID", req.ProjectId, "username", credential.GetUsername())

	return &metrov1.ProjectCredentials{
		ProjectId: credential.ProjectID,
		Username:  credential.GetUsername(),
		Password:  credential.GetPassword(),
	}, nil
}

func (s adminServer) DeleteProjectCredentials(ctx context.Context, req *metrov1.ProjectCredentials) (*emptypb.Empty, error) {
	logger.Ctx(ctx).Infow("received request to delete existing credentials", "projectID", req.ProjectId, "username", req.Username)

	// validate the username provided
	if !credentials.IsValidUsername(req.Username) {
		return nil, merror.New(merror.InvalidArgument, "invalid username")
	}

	projectID := credentials.GetProjectIDFromUsername(req.Username)

	// query existing credential
	credential, err := s.credentialCore.Get(ctx, projectID, req.Username)
	if err != nil {
		return nil, merror.ToGRPCError(err)
	}

	// delete existing credential
	err = s.credentialCore.Delete(ctx, credential)
	if err != nil {
		return nil, merror.ToGRPCError(err)
	}

	logger.Ctx(ctx).Infow("request to delete existing credentials completed", "projectID", req.ProjectId, "username", req.Username)

	return &emptypb.Empty{}, nil
}

// get the ProjectCredentials for the given projectId and username
func (s adminServer) GetProjectCredentials(ctx context.Context, req *metrov1.ProjectCredentials) (*metrov1.ProjectCredentials, error) {
	logger.Ctx(ctx).Infow("received request to get project credentials", "projectID", req.ProjectId, "username", req.Username)

	credential, err := s.credentialCore.Get(ctx, req.ProjectId, req.Username)

	if err != nil {
		return nil, merror.ToGRPCError(err)
	}

	logger.Ctx(ctx).Infow("request to get credentials completed", "projectID", req.ProjectId, "username", req.Username)

	return &metrov1.ProjectCredentials{
		ProjectId: credential.ProjectID,
		Username:  credential.GetUsername(),
		Password:  credential.GetPassword(),
	}, nil
}

// returns list of all the project credentials for the given projectId
func (s adminServer) ListProjectCredentials(ctx context.Context, req *metrov1.ProjectCredentials) (*metrov1.ProjectCredentialsList, error) {
	logger.Ctx(ctx).Infow("received request to list project credentials", "projectID", req.ProjectId)

	projectID := req.ProjectId

	models, err := s.credentialCore.List(ctx, projectID)

	if err != nil {
		return nil, merror.ToGRPCError(err)
	}

	logger.Ctx(ctx).Infow("request to list credentials completed", "projectID", req.ProjectId)

	var credentials []*metrov1.ProjectCredentials
	for _, m := range models {
		hiddenPwd, err := m.GetHiddenPassword()
		if err != nil {
			logger.Ctx(ctx).Errorw("error occurred in masking credentials", "errMsg", err.Error(), "projectID", m.ProjectID, "username", m.Username)
			continue
		}
		credentials = append(credentials, &metrov1.ProjectCredentials{
			ProjectId: m.ProjectID,
			Username:  m.GetUsername(),
			Password:  hiddenPwd,
		})
	}
	return &metrov1.ProjectCredentialsList{
		ProjectCredentials: credentials,
	}, nil
}

func (s adminServer) MigrateSubscriptions(ctx context.Context, subscriptions *metrov1.Subscriptions) (*emptypb.Empty, error) {
	logger.Ctx(ctx).Infow("received request to migrate subscriptions", "subscriptions", subscriptions.GetNames())

	err := s.nodeBindingCore.TriggerNodeBindingRefresh(ctx)
	if err != nil {
		return &emptypb.Empty{}, err
	}
	// err := s.subscriptionCore.Migrate(ctx, subscriptions.GetNames())
	// if err != nil {
	// 	return nil, merror.ToGRPCError(err)
	// }

	// logger.Ctx(ctx).Infow("request to migrate subscriptions completed", "subscriptions", subscriptions.GetNames())
	return &emptypb.Empty{}, nil
}

// normalizeTopicName returns the actual topic name used in message broker
func normalizeTopicName(name string) string {
	return strings.ReplaceAll(name, "/", "_")
}

func (s adminServer) CleanupTopics(ctx context.Context, projects *metrov1.Projects) (*metrov1.Topics, error) {
	logger.Ctx(ctx).Infow("received request to cleanup topics", "projects", projects.GetProjects())
	tops := metrov1.Topics{}
	validProjects, err := s.projectCore.ListKeys(ctx)
	if err != nil {
		logger.Ctx(ctx).Errorw("Failed to fetch projects list", "error", err.Error())
		return &metrov1.Topics{}, err
	}

<<<<<<< HEAD
	validTopics := make(map[string]bool, 0)
	for _, validProject := range validProjects {
		projectName := strings.Split(validProject, "/")
		if len(projectName) != 3 {
			return &metrov1.Topics{}, errors.New("incompatible project name")
		}
		topics, err := s.topicCore.List(ctx, topic.Prefix+projectName[2])
		if err != nil {
			logger.Ctx(ctx).Errorw("failed to fetch project topics", "project", projectName[2])
			return &metrov1.Topics{}, err
		}
		for _, t := range topics {
			validTopics[normalizeTopicName(t.Name)] = true
		}
		subs, err := s.subscriptionCore.List(ctx, subscription.Prefix+projectName[2])
		if err != nil {
			logger.Ctx(ctx).Errorw("failed to fetch project subscriptions", "project", projectName[2])
=======
	for _, p := range projects.Projects {
		subs, err := s.subscriptionCore.List(ctx, subscription.Prefix+p)
		if err != nil {
			logger.Ctx(ctx).Errorw("failed to fetch project subscriptions", "project", p)
>>>>>>> 9dca2739
			return &metrov1.Topics{}, err
		}
		for _, sub := range subs {

			for _, v := range sub.GetDelayTopics() {
				validTopics[normalizeTopicName(v)] = true
			}
			validTopics[normalizeTopicName(sub.GetDeadLetterTopic())] = true
			validTopics[normalizeTopicName(sub.GetRetryTopic())] = true
			// validTopics[sub.GetSubscriptionTopic()] = true ###Internal topics are not used and hence up for deletion
		}
<<<<<<< HEAD
	}
	for _, p := range projects.Projects {
=======
		for _, validProject := range validProjects {
			projectName := strings.Split(validProject, "/")
			if len(projectName) != 3 {
				return &metrov1.Topics{}, errors.New("incompatible project name")
			}
			topics, err := s.topicCore.List(ctx, topic.Prefix+projectName[2])
			if err != nil {
				logger.Ctx(ctx).Errorw("failed to fetch project topics", "project", p)
				return &metrov1.Topics{}, err
			}
			for _, t := range topics {
				validTopics[t.Name] = true
			}
		}
>>>>>>> 9dca2739

		admin, aerr := s.brokerStore.GetAdmin(ctx, messagebroker.AdminClientOptions{})
		if aerr != nil {
			return nil, merror.ToGRPCError(aerr)
		}

		allTopics, err := admin.FetchProjectTopics(ctx, project.Prefix+p)
		if err != nil {
			logger.Ctx(ctx).Errorw("Failed to fetch topics for project from messagebroker", "project", p)
			return &metrov1.Topics{}, err
		}
		logger.Ctx(ctx).Infow("valids", "valid", validTopics, "allTopics", allTopics)
		for t := range allTopics {
			t = normalizeTopicName(t)
			if _, ok := validTopics[t]; !ok {
				tops.Names = append(tops.Names, t)
				if projects.HardDelete {
					dtresp, err := admin.DeleteTopic(ctx, messagebroker.DeleteTopicRequest{Name: t})
					if err != nil {
						logger.Ctx(ctx).Errorw("Failed to delete topics", "error", err.Error())
					}
					logger.Ctx(ctx).Infow("Successfully deleted topic", "resp", dtresp)
				}
			}

		}
	}

	return &tops, nil
}

func (s adminServer) SetupRetentionPolicy(ctx context.Context, topics *metrov1.Topics) (*metrov1.Topics, error) {
	logger.Ctx(ctx).Infow("received request to set up retention policy")
	updatedTopics, err := s.topicCore.SetupTopicRetentionConfigs(ctx, topics.GetNames())
	if err != nil {
		return nil, merror.ToGRPCError(err)
	}
	return &metrov1.Topics{Names: updatedTopics}, nil
}

func (s adminServer) AuthFuncOverride(ctx context.Context, _ string, _ interface{}) (context.Context, error) {
	return interceptors.AdminAuth(ctx, s.admin)
}<|MERGE_RESOLUTION|>--- conflicted
+++ resolved
@@ -270,7 +270,6 @@
 		return &metrov1.Topics{}, err
 	}
 
-<<<<<<< HEAD
 	validTopics := make(map[string]bool, 0)
 	for _, validProject := range validProjects {
 		projectName := strings.Split(validProject, "/")
@@ -288,12 +287,6 @@
 		subs, err := s.subscriptionCore.List(ctx, subscription.Prefix+projectName[2])
 		if err != nil {
 			logger.Ctx(ctx).Errorw("failed to fetch project subscriptions", "project", projectName[2])
-=======
-	for _, p := range projects.Projects {
-		subs, err := s.subscriptionCore.List(ctx, subscription.Prefix+p)
-		if err != nil {
-			logger.Ctx(ctx).Errorw("failed to fetch project subscriptions", "project", p)
->>>>>>> 9dca2739
 			return &metrov1.Topics{}, err
 		}
 		for _, sub := range subs {
@@ -305,30 +298,14 @@
 			validTopics[normalizeTopicName(sub.GetRetryTopic())] = true
 			// validTopics[sub.GetSubscriptionTopic()] = true ###Internal topics are not used and hence up for deletion
 		}
-<<<<<<< HEAD
-	}
+	}
+
+	admin, aerr := s.brokerStore.GetAdmin(ctx, messagebroker.AdminClientOptions{})
+	if aerr != nil {
+		return nil, merror.ToGRPCError(aerr)
+	}
+
 	for _, p := range projects.Projects {
-=======
-		for _, validProject := range validProjects {
-			projectName := strings.Split(validProject, "/")
-			if len(projectName) != 3 {
-				return &metrov1.Topics{}, errors.New("incompatible project name")
-			}
-			topics, err := s.topicCore.List(ctx, topic.Prefix+projectName[2])
-			if err != nil {
-				logger.Ctx(ctx).Errorw("failed to fetch project topics", "project", p)
-				return &metrov1.Topics{}, err
-			}
-			for _, t := range topics {
-				validTopics[t.Name] = true
-			}
-		}
->>>>>>> 9dca2739
-
-		admin, aerr := s.brokerStore.GetAdmin(ctx, messagebroker.AdminClientOptions{})
-		if aerr != nil {
-			return nil, merror.ToGRPCError(aerr)
-		}
 
 		allTopics, err := admin.FetchProjectTopics(ctx, project.Prefix+p)
 		if err != nil {
