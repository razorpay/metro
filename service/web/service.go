package web

import (
	"context"

	"github.com/grpc-ecosystem/grpc-gateway/v2/runtime"
	"golang.org/x/sync/errgroup"
	"google.golang.org/grpc"

	"github.com/razorpay/metro/internal/brokerstore"
	"github.com/razorpay/metro/internal/credentials"
	"github.com/razorpay/metro/internal/health"
	"github.com/razorpay/metro/internal/interceptors"
	"github.com/razorpay/metro/internal/offset"
	"github.com/razorpay/metro/internal/project"
	"github.com/razorpay/metro/internal/publisher"
	"github.com/razorpay/metro/internal/server"
	"github.com/razorpay/metro/internal/subscription"
	"github.com/razorpay/metro/internal/topic"
	"github.com/razorpay/metro/pkg/cache"
	"github.com/razorpay/metro/pkg/logger"
	"github.com/razorpay/metro/pkg/messagebroker"
	"github.com/razorpay/metro/pkg/registry"
	metrov1 "github.com/razorpay/metro/rpc/proto/v1"
	openapiserver "github.com/razorpay/metro/service/openapi-server"
	"github.com/razorpay/metro/service/web/stream"
	_ "github.com/razorpay/metro/statik" // to serve openAPI static assets
)

// Service for producer
type Service struct {
	webConfig      *Config
	registryConfig *registry.Config
<<<<<<< HEAD
	openapiConfig  *openapiserver.Config
	admin          *credentials.Model
}

// NewService creates an instance of new producer service
func NewService(admin *credentials.Model, webConfig *Config, registryConfig *registry.Config, openapiConfig *openapiserver.Config) (*Service, error) {
=======
	// cacheConfig    *cache.Config
	admin *credentials.Model
}

// NewService creates an instance of new producer service
func NewService(admin *credentials.Model, webConfig *Config, registryConfig *registry.Config, cacheConfig *cache.Config) (*Service, error) {
>>>>>>> 0387a858
	return &Service{
		webConfig:      webConfig,
		registryConfig: registryConfig,
		openapiConfig:  openapiConfig,
		admin:          admin,
		// cacheConfig:    cacheConfig,
	}, nil
}

// Start the service
func (svc *Service) Start(ctx context.Context) error {
	// Define server handlers
	r, err := registry.NewRegistry(svc.registryConfig)
	if err != nil {
		return err
	}

	// c, err := cache.NewCache(svc.cacheConfig)
	// if err != nil {
	// 	return err
	// }

	brokerStore, err := brokerstore.NewBrokerStore(svc.webConfig.Broker.Variant, &svc.webConfig.Broker.BrokerConfig)
	if err != nil {
		return err
	}

	// init registry health checker
	registryHealthChecker := health.NewRegistryHealthChecker(r)

	// init cache health checker
	// cacheHealthChecker := health.NewCacheHealthChecker(c)

	admin, _ := brokerStore.GetAdmin(ctx, messagebroker.AdminClientOptions{})
	// init broker health checker
	brokerHealthChecker := health.NewBrokerHealthChecker(admin)

	// register broker and registry health checkers on the health server
	healthCore, err := health.NewCore(registryHealthChecker, brokerHealthChecker)
	if err != nil {
		return err
	}

	projectCore := project.NewCore(project.NewRepo(r))

	topicCore := topic.NewCore(topic.NewRepo(r), projectCore, brokerStore)

	subscriptionCore := subscription.NewCore(subscription.NewRepo(r), projectCore, topicCore)

	credentialsCore := credentials.NewCore(credentials.NewRepo(r), projectCore)

	publisherCore := publisher.NewCore(brokerStore)

	offsetCore := offset.NewCore(offset.NewRepo(r))

	streamManager := stream.NewStreamManager(ctx, subscriptionCore, offsetCore, brokerStore, svc.webConfig.Interfaces.API.GrpcServerAddress)

	// initiates a error group
	grp, gctx := errgroup.WithContext(ctx)

	grp.Go(func() error {
		err := server.RunGRPCServer(
			gctx,
			svc.webConfig.Interfaces.API.GrpcServerAddress,
			func(server *grpc.Server) error {
				metrov1.RegisterStatusCheckAPIServer(server, health.NewServer(healthCore))
				metrov1.RegisterPublisherServer(server, newPublisherServer(projectCore, brokerStore, topicCore, credentialsCore, publisherCore))
				metrov1.RegisterAdminServiceServer(server, newAdminServer(svc.admin, projectCore, subscriptionCore, topicCore, credentialsCore, brokerStore))
				metrov1.RegisterSubscriberServer(server, newSubscriberServer(projectCore, brokerStore, subscriptionCore, credentialsCore, streamManager))
				return nil
			},
			getInterceptors()...,
		)

		return err
	})

	grp.Go(func() error {
		err := server.RunHTTPServer(
			gctx,
			svc.webConfig.Interfaces.API.HTTPServerAddress,
			func(mux *runtime.ServeMux) error {
				err := metrov1.RegisterStatusCheckAPIHandlerFromEndpoint(gctx, mux, svc.webConfig.Interfaces.API.GrpcServerAddress, []grpc.DialOption{grpc.WithInsecure()})
				if err != nil {
					return err
				}

				err = metrov1.RegisterPublisherHandlerFromEndpoint(gctx, mux, svc.webConfig.Interfaces.API.GrpcServerAddress, []grpc.DialOption{grpc.WithInsecure()})
				if err != nil {
					return err
				}

				err = metrov1.RegisterAdminServiceHandlerFromEndpoint(gctx, mux, svc.webConfig.Interfaces.API.GrpcServerAddress, []grpc.DialOption{grpc.WithInsecure()})
				if err != nil {
					return err
				}

				err = metrov1.RegisterSubscriberHandlerFromEndpoint(gctx, mux, svc.webConfig.Interfaces.API.GrpcServerAddress, []grpc.DialOption{grpc.WithInsecure()})
				if err != nil {
					return err
				}
				return nil
			})

		return err
	})

	grp.Go(func() error {
		err := server.RunInternalHTTPServer(gctx, svc.webConfig.Interfaces.API.InternalHTTPServerAddress)
		return err
	})

	oasvc, err := openapiserver.NewService(svc.openapiConfig)
	if err != nil {
		logger.Ctx(gctx).Errorf("Failed to initialize openapi server: %s", err.Error())
	}
	grp.Go(func() error {
		return oasvc.Start(gctx)
	})

	err = grp.Wait()
	if err != nil {
		logger.Ctx(gctx).Errorf("web service error: %s", err.Error())
	}
	return err
}

func getInterceptors() []grpc.UnaryServerInterceptor {
	return []grpc.UnaryServerInterceptor{
		interceptors.UnaryServerAuthInterceptor(func(ctx context.Context) (context.Context, error) {
			return ctx, nil
		}),
	}
}<|MERGE_RESOLUTION|>--- conflicted
+++ resolved
@@ -31,21 +31,13 @@
 type Service struct {
 	webConfig      *Config
 	registryConfig *registry.Config
-<<<<<<< HEAD
+	// cacheConfig    *cache.Config
 	openapiConfig  *openapiserver.Config
 	admin          *credentials.Model
 }
 
 // NewService creates an instance of new producer service
-func NewService(admin *credentials.Model, webConfig *Config, registryConfig *registry.Config, openapiConfig *openapiserver.Config) (*Service, error) {
-=======
-	// cacheConfig    *cache.Config
-	admin *credentials.Model
-}
-
-// NewService creates an instance of new producer service
-func NewService(admin *credentials.Model, webConfig *Config, registryConfig *registry.Config, cacheConfig *cache.Config) (*Service, error) {
->>>>>>> 0387a858
+func NewService(admin *credentials.Model, webConfig *Config, registryConfig *registry.Config, cacheConfig *cache.Config, openapiConfig *openapiserver.Config) (*Service, error) {
 	return &Service{
 		webConfig:      webConfig,
 		registryConfig: registryConfig,
