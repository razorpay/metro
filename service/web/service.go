--- conflicted
+++ resolved
@@ -110,11 +110,7 @@
 		err = <-svc.errChan
 		logger.Ctx(ctx).Errorw("received an error signal on web service", "error", err.Error())
 		healthCore.MarkUnhealthy()
-<<<<<<< HEAD
-		brokerStore.FlushAllProducers()
-=======
 		brokerStore.FlushAllProducers(ctx)
->>>>>>> 379cccc7
 	}()
 
 	// initiates a error group
