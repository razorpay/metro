--- conflicted
+++ resolved
@@ -53,16 +53,7 @@
 	grp, gctx := errgroup.WithContext(svc.ctx)
 
 	// Define server handlers
-<<<<<<< HEAD
-	healthCore, err := health.NewCore(nil) //TODO: Add checkers
-	if err != nil {
-		return err
-	}
-
 	r, err := registry.NewRegistry(svc.registryConfig)
-=======
-	r, err := registry.NewRegistry(svc.ctx, svc.registryConfig)
->>>>>>> 3bf06e38
 	if err != nil {
 		return err
 	}
