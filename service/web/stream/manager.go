--- conflicted
+++ resolved
@@ -27,8 +27,8 @@
 	pullStreams       map[string]IStream
 	subscriptionCore  subscription.ICore
 	bs                brokerstore.IBrokerStore
-	activeStreamCount map[string]uint32 // TODO: will remove. maintain a distributed counter for active streams per subscription
-	cleanupCh         chan string       // listens for closed subscribers
+	activeStreamCount map[string]uint32   // TODO: will remove. maintain a distributed counter for active streams per subscription
+	cleanupCh         chan cleanupMessage // listens for closed subscribers
 	mutex             *sync.Mutex
 	ctx               context.Context
 }
@@ -40,7 +40,7 @@
 		subscriptionCore:  subscriptionCore,
 		activeStreamCount: make(map[string]uint32),
 		bs:                bs,
-		cleanupCh:         make(chan string),
+		cleanupCh:         make(chan cleanupMessage),
 		mutex:             &sync.Mutex{},
 		ctx:               ctx,
 	}
@@ -55,14 +55,15 @@
 		select {
 		case <-s.ctx.Done():
 			return
-		case subscriberID := <-s.cleanupCh:
-			logger.Ctx(s.ctx).Infow("manager: got request to cleanup subscriber", "subscriberID", subscriberID)
+		case cleanupMessage := <-s.cleanupCh:
+			logger.Ctx(s.ctx).Infow("manager: got request to cleanup subscriber", "cleanupMessage", cleanupMessage)
 			s.mutex.Lock()
-			if _, ok := s.pullStreams[subscriberID]; ok {
-				delete(s.pullStreams, subscriberID)
-				logger.Ctx(s.ctx).Infow("manager: deleted subscriber from store", "subscriberID", subscriberID)
+			if _, ok := s.pullStreams[cleanupMessage.subscriberID]; ok {
+				streamManagerActiveStreams.WithLabelValues(cleanupMessage.subscriberID, cleanupMessage.subscription).Dec()
+				delete(s.pullStreams, cleanupMessage.subscriberID)
+				logger.Ctx(s.ctx).Infow("manager: deleted subscriber from store", "cleanupMessage", cleanupMessage)
 			} else {
-				logger.Ctx(s.ctx).Infow("manager: skipping cleanup for subscriber", "subscriberID", subscriberID)
+				logger.Ctx(s.ctx).Infow("manager: skipping cleanup for subscriber", "cleanupMessage", cleanupMessage)
 			}
 			s.mutex.Unlock()
 		}
@@ -99,11 +100,8 @@
 	// store all active pull streams in a map
 	s.mutex.Lock()
 	s.pullStreams[pullStream.subscriberID] = pullStream
-<<<<<<< HEAD
-	streamManagerActiveStreams.WithLabelValues(pullStream.subscriberID, req.Subscription).Add(1)
-=======
+	streamManagerActiveStreams.WithLabelValues(pullStream.subscriberID, req.Subscription).Inc()
 	s.mutex.Unlock()
->>>>>>> 1e1974a0
 
 	return nil
 }
@@ -142,4 +140,10 @@
 	}
 
 	return nil
+}
+
+// cleanupMessage ...
+type cleanupMessage struct {
+	subscriberID string
+	subscription string
 }