--- conflicted
+++ resolved
@@ -157,12 +157,7 @@
 	}
 }
 
-<<<<<<< HEAD
 func newPullStream(server metrov1.Subscriber_StreamingPullServer, clientID string, subscription string, subscriberCore subscriber.ICore, errGroup *errgroup.Group, cleanupCh chan cleanupMessage) (*pullStream, error) {
-	//nCtx, cancelFunc := context.WithCancel(server.Context())
-	subs, err := subscriberCore.NewSubscriber(server.Context(), clientID, subscription, 1, 50, 5000)
-=======
-func newPullStream(server metrov1.Subscriber_StreamingPullServer, clientID string, subscription string, subscriberCore subscriber.ICore, errGroup *errgroup.Group, cleanupCh chan string) (*pullStream, error) {
 
 	// use the clientID as the subscriberID if provided
 	subscriberID := clientID
@@ -171,7 +166,6 @@
 	}
 
 	subs, err := subscriberCore.NewSubscriber(server.Context(), subscriberID, subscription, 1, 50, 5000)
->>>>>>> 5a7eb80d
 	if err != nil {
 		return nil, err
 	}
