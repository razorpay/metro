--- conflicted
+++ resolved
@@ -94,18 +94,12 @@
 	svc.workgrp, gctx = errgroup.WithContext(svc.ctx)
 
 	// Init the Registry
-	svc.registry, err = registry.NewRegistry(svc.ctx, svc.registryConfig)
-	if err != nil {
-		return err
-	}
-
-<<<<<<< HEAD
-	// Init the Registry
-	// TODO: move to component init ?
 	svc.registry, err = registry.NewRegistry(svc.registryConfig)
-=======
+	if err != nil {
+		return err
+	}
+	
 	svc.brokerStore, err = brokerstore.NewBrokerStore(svc.workerConfig.Broker.Variant, &svc.workerConfig.Broker.BrokerConfig)
->>>>>>> 3bf06e38
 	if err != nil {
 		return err
 	}
