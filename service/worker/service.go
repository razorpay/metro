package worker

import (
	"context"
	"encoding/json"
	"fmt"
	"net/http"
	"time"

<<<<<<< HEAD
	"github.com/razorpay/metro/internal/subscriber"
=======
	"github.com/razorpay/metro/internal/common"
>>>>>>> f151c0b8

	"github.com/google/uuid"
	"github.com/grpc-ecosystem/grpc-gateway/v2/runtime"
	"github.com/razorpay/metro/internal/brokerstore"
	"github.com/razorpay/metro/internal/health"
	"github.com/razorpay/metro/internal/node"
	"github.com/razorpay/metro/internal/nodebinding"
	"github.com/razorpay/metro/internal/project"
	"github.com/razorpay/metro/internal/server"
	"github.com/razorpay/metro/internal/subscription"
	"github.com/razorpay/metro/internal/topic"
	"github.com/razorpay/metro/pkg/leaderelection"
	"github.com/razorpay/metro/pkg/logger"
	"github.com/razorpay/metro/pkg/registry"
	"github.com/razorpay/metro/pkg/scheduler"
	metrov1 "github.com/razorpay/metro/rpc/proto/v1"
	"golang.org/x/sync/errgroup"
	"google.golang.org/grpc"
)

// Service for worker
type Service struct {
<<<<<<< HEAD
	ctx                context.Context
	grpcServer         *grpc.Server
	httpServer         *http.Server
	internalHTTPServer *http.Server
	health             *health.Core
	workerConfig       *Config
	registryConfig     *registry.Config
	registry           registry.IRegistry
	candidate          *leaderelection.Candidate
	node               *node.Model
	doneCh             chan struct{}
	stopCh             chan struct{}
	workgrp            *errgroup.Group
	leadgrp            *errgroup.Group
	brokerStore        brokerstore.IBrokerStore
	projectCore        project.ICore
	nodeCore           node.ICore
	topicCore          topic.ICore
	subscriptionCore   subscription.ICore
	nodeBindingCore    nodebinding.ICore
	nodeCache          []*node.Model
	subCache           []*subscription.Model
	nodebindingCache   []*nodebinding.Model
	pushHandlers       map[string]*PushStream
	scheduler          *scheduler.Scheduler
	subscriber         subscriber.ICore
=======
	ctx              context.Context
	grpcServer       *grpc.Server
	httpServer       *http.Server
	health           *health.Core
	workerConfig     *Config
	registryConfig   *registry.Config
	registry         registry.IRegistry
	candidate        *leaderelection.Candidate
	node             *node.Model
	doneCh           chan struct{}
	stopCh           chan struct{}
	workgrp          *errgroup.Group
	leadgrp          *errgroup.Group
	brokerStore      brokerstore.IBrokerStore
	projectCore      project.ICore
	nodeCore         node.ICore
	topicCore        topic.ICore
	subscriptionCore subscription.ICore
	nodeBindingCore  nodebinding.ICore
	nodeCache        []*node.Model
	subCache         []*subscription.Model
	nodebindingCache []*nodebinding.Model
	nbwatch          chan []registry.Pair
	pushHandlers     map[string]*PushStream
	scheduler        *scheduler.Scheduler
	subscriber       subscriber.ICore
>>>>>>> f151c0b8
}

// NewService creates an instance of new worker
func NewService(ctx context.Context, workerConfig *Config, registryConfig *registry.Config) *Service {
	return &Service{
		ctx:            ctx,
		workerConfig:   workerConfig,
		registryConfig: registryConfig,
		node: &node.Model{
			ID: uuid.New().String(),
		},
		doneCh:           make(chan struct{}),
		stopCh:           make(chan struct{}),
		nodeCache:        []*node.Model{},
		subCache:         []*subscription.Model{},
		nodebindingCache: []*nodebinding.Model{},
		pushHandlers:     map[string]*PushStream{},
	}
}

// Start implements all the tasks for worker and waits until one of the task fails
func (svc *Service) Start() error {
	// close the done channel when this function returns
	defer close(svc.doneCh)

	var (
		err  error
		gctx context.Context
	)

	svc.workgrp, gctx = errgroup.WithContext(svc.ctx)

	// Define server handlers
	healthCore, err := health.NewCore(nil) //TODO: Add checkers
	if err != nil {
		return err
	}

	// Init the Registry
	// TODO: move to component init ?
	svc.registry, err = registry.NewRegistry(svc.ctx, svc.registryConfig)
	if err != nil {
		return err
	}

	svc.brokerStore, err = brokerstore.NewBrokerStore(svc.workerConfig.Broker.Variant, &svc.workerConfig.Broker.BrokerConfig)
	if err != nil {
		return err
	}

	svc.projectCore = project.NewCore(project.NewRepo(svc.registry))

	svc.topicCore = topic.NewCore(topic.NewRepo(svc.registry), svc.projectCore, svc.brokerStore)

	svc.subscriptionCore = subscription.NewCore(subscription.NewRepo(svc.registry), svc.projectCore, svc.topicCore)

	svc.nodeCore = node.NewCore(node.NewRepo(svc.registry))

	svc.nodeBindingCore = nodebinding.NewCore(nodebinding.NewRepo(svc.registry))

	svc.subscriber = subscriber.NewCore(svc.brokerStore, svc.subscriptionCore)

	svc.scheduler, err = scheduler.New(scheduler.LoadBalance)

	if err != nil {
		return err
	}

	// Init Leader Election
	svc.candidate, err = leaderelection.New(svc.node,
		leaderelection.Config{
			Name:          "metro/metro-worker",
			LockPath:      "metro/leader/election",
			LeaseDuration: 30 * time.Second,
			Callbacks: leaderelection.LeaderCallbacks{
				OnStartedLeading: func(ctx context.Context) error {
					return svc.lead(ctx)
				},
				OnStoppedLeading: func() {
					svc.stepDown()
				},
			},
		}, svc.registry)

	if err != nil {
		return err
	}

	// Run leader election
	svc.workgrp.Go(func() error {
		logger.Ctx(gctx).Info("starting leader election")
		return svc.candidate.Run(gctx)
	})
	go func() {

	}()

	// Watch for the subscription assignment changes
	var watcher registry.IWatcher
	svc.workgrp.Go(func() error {
		svc.nbwatch = make(chan []registry.Pair)

		wh := registry.WatchConfig{
			WatchType: "keyprefix",
			WatchPath: fmt.Sprintf("metro/nodebinding/%s/", svc.node.ID),
			Handler: func(ctx context.Context, pairs []registry.Pair) {
				logger.Ctx(ctx).Infow("node subscriptions", "pairs", pairs)
				svc.nbwatch <- pairs
			},
		}

		watcher, err = svc.registry.Watch(gctx, &wh)
		if err != nil {
			return err
		}

		return watcher.StartWatch()
	})

	svc.workgrp.Go(func() error {
		for {
			select {
			case <-gctx.Done():
				logger.Ctx(gctx).Infow("nodebinding handler routine exiting as group context done")
				return gctx.Err()
			case pairs := <-svc.nbwatch:
				logger.Ctx(gctx).Infow("received data from node bindings channel", "pairs", pairs)
				err = svc.handleNodeBindingUpdates(gctx, pairs)
				if err != nil {
					logger.Ctx(gctx).Infow("error processing nodebinding updates", "error", err)
					return err
				}
			}
		}
		logger.Ctx(gctx).Infow("exiting from nodebinding updates goroutine", "error", err)

		return nil
	})

	svc.workgrp.Go(func() error {
		var err error
		select {
		case <-gctx.Done():
			err = gctx.Err()
		case <-svc.stopCh:
			err = fmt.Errorf("signal received, stopping worker")
		}

		logger.Ctx(gctx).Infow("stopping the node subscription watch")
		if watcher != nil {
			watcher.StopWatch()
		}

		// close nodebinding channel to terminate the routine spawning new handlers
		logger.Ctx(gctx).Infow("closing the node binding data channel")
		close(svc.nbwatch)

		return err
	})

	grpcServer, err := server.StartGRPCServer(
		svc.workgrp,
		svc.workerConfig.Interfaces.API.GrpcServerAddress,
		func(server *grpc.Server) error {
			metrov1.RegisterHealthCheckAPIServer(server, health.NewServer(healthCore))
			return nil
		},
		getInterceptors()...,
	)
	if err != nil {
		return err
	}

	httpServer, err := server.StartHTTPServer(
		svc.workgrp,
		svc.workerConfig.Interfaces.API.HTTPServerAddress,
		func(mux *runtime.ServeMux) error {
			err := metrov1.RegisterHealthCheckAPIHandlerFromEndpoint(gctx, mux, svc.workerConfig.Interfaces.API.GrpcServerAddress, []grpc.DialOption{grpc.WithInsecure()})
			if err != nil {
				return err
			}

			return nil
		})

	if err != nil {
		return err
	}

	internalHTTPServer, err := server.StartInternalHTTPServer(svc.workgrp, svc.workerConfig.Interfaces.API.InternalHTTPServerAddress)
	if err != nil {
		return err
	}

	svc.grpcServer = grpcServer
	svc.httpServer = httpServer
	svc.internalHTTPServer = internalHTTPServer
	svc.health = healthCore

	err = svc.workgrp.Wait()
	if err != nil {
		logger.Ctx(gctx).Info("worker service error: %s", err.Error())
	}
	return err
}

// Stop the service
func (svc *Service) Stop() error {
	logger.Ctx(svc.ctx).Infow("metro stop invoked")

	// signal to stop all go routines
	close(svc.stopCh)

	// stop all push stream handlers
	logger.Ctx(svc.ctx).Infow("metro stop: stopping all push handlers")
	for _, handler := range svc.pushHandlers {
		err := handler.Stop()
		if err != nil {
			logger.Ctx(svc.ctx).Infow("error stopping stream handler", "error", err)
		}
	}

	// signal the grpc server go routine
	svc.grpcServer.GracefulStop()

	// signal http server go routine
	err := svc.httpServer.Shutdown(svc.ctx)
	if err != nil {
		return err
	}

	err = svc.internalHTTPServer.Shutdown(svc.ctx)
	if err != nil {
		return err
	}

	// wait until all goroutines are done
	<-svc.doneCh

	return nil
}

func (svc *Service) lead(ctx context.Context) error {
	logger.Ctx(ctx).Infof("Node %s elected as new leader", svc.node.ID)

	var (
		nodeWatcher, subWatcher registry.IWatcher
		err                     error
		gctx                    context.Context
	)

	nodeWatchData := make(chan struct{})
	subWatchData := make(chan struct{})

	svc.leadgrp, gctx = errgroup.WithContext(ctx)

	nwh := registry.WatchConfig{
		WatchType: "keyprefix",
		WatchPath: common.BasePrefix + node.Prefix,
		Handler: func(ctx context.Context, pairs []registry.Pair) {
			logger.Ctx(ctx).Infow("nodes watch handler data", "pairs", pairs)
			nodeWatchData <- struct{}{}
		},
	}

	logger.Ctx(ctx).Infof("setting watch on nodes")
	nodeWatcher, err = svc.registry.Watch(gctx, &nwh)
	if err != nil {
		return err
	}

	swh := registry.WatchConfig{
		WatchType: "keyprefix",
		WatchPath: common.BasePrefix + subscription.Prefix,
		Handler: func(ctx context.Context, pairs []registry.Pair) {
			logger.Ctx(ctx).Infow("subscriptions watch handler data", "pairs", pairs)
			subWatchData <- struct{}{}
		},
	}

	logger.Ctx(ctx).Infof("setting watch on subscriptions")
	subWatcher, err = svc.registry.Watch(gctx, &swh)
	if err != nil {
		return err
	}

	// watch for nodes addition/deletion, for any changes a rebalance might be required
	svc.leadgrp.Go(func() error {
		return nodeWatcher.StartWatch()
	})

	// watch the Subscriptions path for new subscriptions and rebalance
	svc.leadgrp.Go(func() error {
		return subWatcher.StartWatch()
	})

	// handle node and subscription updates
	svc.leadgrp.Go(func() error {
		for {
			select {
			case <-gctx.Done():
				return gctx.Err()
			case <-subWatchData:
				allSubs, serr := svc.subscriptionCore.List(gctx, subscription.Prefix)
				if serr != nil {
					logger.Ctx(gctx).Errorw("error fetching new subscription list", "error", serr)
					return err
				}
				// Filter Push Subscriptions
				newSubs := []*subscription.Model{}
				for _, sub := range allSubs {
					if sub.IsPush() {
						newSubs = append(newSubs, sub)
					}
				}

				svc.subCache = newSubs
				serr = svc.refreshNodeBindings(gctx)
				if serr != nil {
					// just log the error, we want to retry the sub update failures
					logger.Ctx(gctx).Infow("error processing subscription updates", "error", serr)
				}
			case <-nodeWatchData:
				nodes, nerr := svc.nodeCore.List(gctx, node.Prefix)
				if nerr != nil {
					logger.Ctx(gctx).Errorw("error fetching new node list", "error", nerr)
					return nerr
				}
				svc.nodeCache = nodes
				nerr = svc.refreshNodeBindings(gctx)
				if nerr != nil {
					logger.Ctx(gctx).Infow("error processing node updates", "error", nerr)
				}

			}
		}
		return nil
	})

	// wait for done channel to be closed and stop watches if received done
	svc.leadgrp.Go(func() error {
		<-gctx.Done()

		if nodeWatcher != nil {
			nodeWatcher.StopWatch()
		}

		if subWatcher != nil {
			subWatcher.StopWatch()
		}

		close(nodeWatchData)
		close(subWatchData)

		logger.Ctx(gctx).Info("leader context returned done")
		return gctx.Err()
	})

	// wait for leader go routines to terminate
	err = svc.leadgrp.Wait()

	if err != nil {
		logger.Ctx(gctx).Errorf("Error in leader group go routines : %s", err.Error())
	}

	return err
}

func (svc *Service) stepDown() {
	logger.Ctx(svc.ctx).Infof("Node %s stepping down from leader", svc.node.ID)
}

func (svc *Service) handleNodeBindingUpdates(ctx context.Context, newBindingPairs []registry.Pair) error {
	oldBindings := svc.nodebindingCache
	var newBindings []*nodebinding.Model

	for _, pair := range newBindingPairs {
		nb := nodebinding.Model{}
		err := json.Unmarshal(pair.Value, &nb)
		if err != nil {
			return err
		}
		newBindings = append(newBindings, &nb)
	}

	for _, old := range oldBindings {
		found := false
		for _, newBinding := range newBindings {
			if old.Key() == newBinding.Key() {
				found = true
				break
			}
		}

		if !found {
			logger.Ctx(ctx).Infow("binding removed", "key", old.Key())
			handler := svc.pushHandlers[old.Key()]
			err := handler.Stop()
			if err != nil {
				return err
			}
			delete(svc.pushHandlers, old.Key())
		}
	}

	for _, newBinding := range newBindings {
		found := false
		for _, old := range oldBindings {
			if old.Key() == newBinding.Key() {
				found = true
				break
			}
		}

		if !found {
			logger.Ctx(ctx).Infow("binding added", "key", newBinding.Key())
			handler := NewPushStream(ctx, newBinding.NodeID, newBinding.SubscriptionID, svc.subscriptionCore, svc.subscriber)
			svc.workgrp.Go(handler.Start)
			svc.pushHandlers[newBinding.Key()] = handler
		}
	}

	svc.nodebindingCache = newBindings
	return nil
}

func (svc *Service) refreshNodeBindings(ctx context.Context) error {
	// fetch all current nodebindings across all nodes
	nodeBindings, err := svc.nodeBindingCore.List(ctx, nodebinding.Prefix)
	if err != nil {
		logger.Ctx(ctx).Errorw("error fetching new node binding list", "error", err)
		return err
	}

	validBindings := []*nodebinding.Model{}
	// Delete any binding where node is removed
	for _, nb := range nodeBindings {
		found := false
		for _, node := range svc.nodeCache {
			if node.ID == nb.NodeID {
				found = true
			}
		}

		if !found {
			svc.nodeBindingCore.DeleteNodeBinding(ctx, nb)
		} else {
			validBindings = append(validBindings, nb)
		}
	}
	// update the binding list after deletions
	nodeBindings = validBindings

	// Delete any binding where subscription is removed
	for _, nb := range nodeBindings {
		found := false
		for _, sub := range svc.subCache {
			if sub.Name == nb.SubscriptionID {
				found = true
			}
		}

		if !found {
			svc.nodeBindingCore.DeleteNodeBinding(ctx, nb)
		} else {
			validBindings = append(validBindings, nb)
		}
	}
	// update the binding list after deletions
	nodeBindings = validBindings

	// Create bindings for new subscriptions
	for _, sub := range svc.subCache {
		found := false
		for _, nb := range nodeBindings {
			if sub.Name == nb.SubscriptionID {
				found = true
			}
		}

		if !found {
			logger.Ctx(ctx).Infow("scheduling subscription on nodes", "key", sub.Name)

			nb, serr := svc.scheduler.Schedule(sub, nodeBindings, svc.nodeCache)
			if serr != nil {
				return serr
			}

			berr := svc.nodeBindingCore.CreateNodeBinding(ctx, nb)
			if berr != nil {
				return berr
			}
		}
	}
	return nil
}

func getInterceptors() []grpc.UnaryServerInterceptor {
	return []grpc.UnaryServerInterceptor{}
}<|MERGE_RESOLUTION|>--- conflicted
+++ resolved
@@ -7,11 +7,9 @@
 	"net/http"
 	"time"
 
-<<<<<<< HEAD
+	"github.com/razorpay/metro/internal/common"
+
 	"github.com/razorpay/metro/internal/subscriber"
-=======
-	"github.com/razorpay/metro/internal/common"
->>>>>>> f151c0b8
 
 	"github.com/google/uuid"
 	"github.com/grpc-ecosystem/grpc-gateway/v2/runtime"
@@ -34,37 +32,10 @@
 
 // Service for worker
 type Service struct {
-<<<<<<< HEAD
-	ctx                context.Context
-	grpcServer         *grpc.Server
-	httpServer         *http.Server
-	internalHTTPServer *http.Server
-	health             *health.Core
-	workerConfig       *Config
-	registryConfig     *registry.Config
-	registry           registry.IRegistry
-	candidate          *leaderelection.Candidate
-	node               *node.Model
-	doneCh             chan struct{}
-	stopCh             chan struct{}
-	workgrp            *errgroup.Group
-	leadgrp            *errgroup.Group
-	brokerStore        brokerstore.IBrokerStore
-	projectCore        project.ICore
-	nodeCore           node.ICore
-	topicCore          topic.ICore
-	subscriptionCore   subscription.ICore
-	nodeBindingCore    nodebinding.ICore
-	nodeCache          []*node.Model
-	subCache           []*subscription.Model
-	nodebindingCache   []*nodebinding.Model
-	pushHandlers       map[string]*PushStream
-	scheduler          *scheduler.Scheduler
-	subscriber         subscriber.ICore
-=======
 	ctx              context.Context
 	grpcServer       *grpc.Server
 	httpServer       *http.Server
+	internalHTTPServer *http.Server
 	health           *health.Core
 	workerConfig     *Config
 	registryConfig   *registry.Config
@@ -88,7 +59,6 @@
 	pushHandlers     map[string]*PushStream
 	scheduler        *scheduler.Scheduler
 	subscriber       subscriber.ICore
->>>>>>> f151c0b8
 }
 
 // NewService creates an instance of new worker
@@ -530,6 +500,7 @@
 		for _, node := range svc.nodeCache {
 			if node.ID == nb.NodeID {
 				found = true
+				break
 			}
 		}
 
