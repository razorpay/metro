package worker

import (
	"bytes"
	"context"
	"fmt"
	"io"
	"io/ioutil"
	"net"
	"net/http"
	"time"

	"github.com/razorpay/metro/internal/subscriber"
	"github.com/razorpay/metro/internal/subscription"
	"github.com/razorpay/metro/pkg/logger"
	metrov1 "github.com/razorpay/metro/rpc/proto/v1"
	"golang.org/x/sync/errgroup"
)

// PushStream provides reads from broker and publishes messages for the push subscription
type PushStream struct {
	ctx              context.Context
	cancelFunc       func()
	nodeID           string
	subcriptionName  string
	subscriptionCore subscription.ICore
	subscriberCore   subscriber.ICore
	subs             subscriber.ISubscriber
	httpClient       *http.Client
<<<<<<< HEAD
	responseChan     chan metrov1.PullResponse
=======
	stopCh           chan struct{}
>>>>>>> 0eb88792
	doneCh           chan struct{}
}

// Start reads the messages from the broker and publish them to the subscription endpoint
func (ps *PushStream) Start() error {
	defer func() {
		ps.doneCh <- struct{}{}
	}()

	var (
		err error
		// init these channels and pass to subscriber
		// the lifecycle of these channels should be maintain by the user
		subscriberRequestCh = make(chan *subscriber.PullRequest)
		subscriberAckCh     = make(chan *subscriber.AckMessage)
		subscriberModAckCh  = make(chan *subscriber.ModAckMessage)
	)

	ps.subs, err = ps.subscriberCore.NewSubscriberWithCustomChannels(ps.ctx, ps.nodeID, ps.subcriptionName, 100, 50, 0,
		subscriberRequestCh, subscriberAckCh, subscriberModAckCh)
	if err != nil {
		logger.Ctx(ps.ctx).Errorw("worker: error creating subscriber", "subscription", ps.subcriptionName, "subscriberId", ps.subs.GetID(), "error", err.Error())
		return err
	}

	// get subscription Model details
	subModel, err := ps.subscriptionCore.Get(ps.ctx, ps.subcriptionName)
	if err != nil {
		logger.Ctx(ps.ctx).Errorf("error fetching subscription: %s", err.Error())
		return err
	}

	errGrp, gctx := errgroup.WithContext(ps.ctx)
	errGrp.Go(func() error {
		var err error
		select {
		case <-gctx.Done():
			err = gctx.Err()
<<<<<<< HEAD
			logger.Ctx(ps.ctx).Infow("worker: subscriber stream context done", "subscription", ps.subcriptionName, "subscriberId", ps.subs.GetID(), "error", err.Error())
			return err
=======
			if err != nil {
				logger.Ctx(ps.ctx).Infow("worker: subscriber stream context done", "subscription", ps.subcriptionName, "subscriberId", ps.subs.GetID(), "error", err.Error())
			}

		case <-ps.stopCh:
			logger.Ctx(ps.ctx).Infow("worker: subscriber stream received stop signal", "subscription", ps.subcriptionName, "subscriberId", ps.subs.GetID())
			err = fmt.Errorf("stop channel received signal for stream, stopping")
>>>>>>> 0eb88792
		}
		return nil
	})

	errGrp.Go(func() error {
		// Read from broker and publish to response channel in a go routine
		for {
			select {
			case <-gctx.Done():
<<<<<<< HEAD
				err = gctx.Err()

=======
				logger.Ctx(ps.ctx).Infow("worker: subscriber request and response stopped", "subscription", ps.subcriptionName, "subscriberId", ps.subs.GetID())
				// close all subscriber channels
>>>>>>> 0eb88792
				close(subscriberRequestCh)
				close(subscriberAckCh)
				close(subscriberModAckCh)

				// stop the subscriber after all the send channels are closed
				ps.stopSubscriber()

				logger.Ctx(ps.ctx).Infow("worker: push to subscriber request stream context done", "subscription", ps.subcriptionName, "subscriberId", ps.subs.GetID(), "error", err.Error())
				return err
			case err = <-ps.subs.GetErrorChannel():
				// if channel is closed, this can return with a nil error value
				if err != nil {
					logger.Ctx(ps.ctx).Errorw("worker: error from subscriber", "subscription", ps.subcriptionName, "subscriberId", ps.subs.GetID(), "err", err.Error())
					workerSubscriberErrors.WithLabelValues(env, subModel.ExtractedTopicName, subModel.ExtractedSubscriptionName, err.Error()).Inc()
				}
			default:
				logger.Ctx(ps.ctx).Infow("worker: sending a subscriber pull request", "subscription", ps.subcriptionName, "subscriberId", ps.subs.GetID())
<<<<<<< HEAD
				// check for closed channel before sending request
				if ps.subs.GetRequestChannel() != nil {
					ps.subs.GetRequestChannel() <- &subscriber.PullRequest{MaxNumOfMessages: 10}
					logger.Ctx(ps.ctx).Infow("worker: waiting for subscriber data", "subscription", ps.subcriptionName, "subscriberId", ps.subs.GetID())
					res := <-ps.subs.GetResponseChannel()
					logger.Ctx(ps.ctx).Infow("worker: writing subscriber data to channel", "res", res, "count", len(res.ReceivedMessages), "subscription", ps.subcriptionName, "subscriberId", ps.subs.GetID())
					ps.responseChan <- res
				}
			}
		}
		logger.Ctx(ps.ctx).Infow("worker: returning from pull stream go routine", "subscription", ps.subcriptionName, "subscriberId", ps.subs.GetID())
		return nil
	})

	errGrp.Go(func() error {
		// read from response channel and fire a webhook
		for {
			select {
			case <-gctx.Done():
				err = gctx.Err()

				// close all subscriber channels
				close(subscriberAckCh)
				close(subscriberModAckCh)

				logger.Ctx(ps.ctx).Infow("worker: push to endpoint and subscriber ack/mod-ack stream context done", "subscription", ps.subcriptionName, "subscriberId", ps.subs.GetID(), "error", err.Error())

				return err
			default:
				data := <-ps.responseChan
				if data.ReceivedMessages != nil && len(data.ReceivedMessages) > 0 {
					logger.Ctx(ps.ctx).Infow("worker: reading response data from channel", "subscription", ps.subcriptionName, "subscriberId", ps.subs.GetID())
=======
				ps.subs.GetRequestChannel() <- &subscriber.PullRequest{MaxNumOfMessages: 10}
				logger.Ctx(ps.ctx).Infow("worker: waiting for subscriber data response", "subscription", ps.subcriptionName, "subscriberId", ps.subs.GetID())
				data := <-ps.subs.GetResponseChannel()
				logger.Ctx(ps.ctx).Infow("worker: received response data from channel", "subscription", ps.subcriptionName, "subscriberId", ps.subs.GetID())
				if data != nil && data.ReceivedMessages != nil && len(data.ReceivedMessages) > 0 {
>>>>>>> 0eb88792
					ps.processPushStreamResponse(ps.ctx, subModel, data)
				}
			}
		}
	})

	return errGrp.Wait()
}

// Stop is used to terminate the push subscription processing
func (ps *PushStream) Stop() error {
	logger.Ctx(ps.ctx).Infow("worker: push stream stop invoked", "subscription", ps.subcriptionName, "subscriberId", ps.subs.GetID())

	// signal to stop all go routines
	ps.cancelFunc()

<<<<<<< HEAD
=======
	// wait for stop to complete
>>>>>>> 0eb88792
	<-ps.doneCh

	close(ps.doneCh)

	return nil
}

func (ps *PushStream) stopSubscriber() {
	// stop the active subscriber
	if ps.subs != nil && ps.subs.IsActive() {
		ps.subs.Stop()
	}
}

func (ps *PushStream) processPushStreamResponse(ctx context.Context, subModel *subscription.Model, data *metrov1.PullResponse) {
	logger.Ctx(ctx).Infow("worker: response", "data", data, "subscription", ps.subcriptionName, "subscriberId", ps.subs.GetID())

	for _, message := range data.ReceivedMessages {
		logger.Ctx(ps.ctx).Infow("worker: publishing response data to subscription endpoint", "subscription", ps.subcriptionName, "subscriberId", ps.subs.GetID())
		if message.AckId == "" {
			continue
		}

		startTime := time.Now()
		postData := bytes.NewBuffer(message.Message.Data)
		resp, err := ps.httpClient.Post(subModel.PushEndpoint, "application/json", postData)
		workerPushEndpointCallsCount.WithLabelValues(env, subModel.ExtractedTopicName, subModel.ExtractedSubscriptionName, subModel.PushEndpoint).Inc()
		workerPushEndpointTimeTaken.WithLabelValues(env, subModel.ExtractedTopicName, subModel.ExtractedSubscriptionName, subModel.PushEndpoint).Observe(time.Now().Sub(startTime).Seconds())
		if err != nil {
			logger.Ctx(ps.ctx).Errorw("worker: error posting messages to subscription url", "subscription", ps.subcriptionName, "subscriberId", ps.subs.GetID(), "error", err.Error())
			ps.nack(ctx, message)
			return
		}

		logger.Ctx(ps.ctx).Infow("worker: push response received for subscription", "status", resp.StatusCode, "subscription", ps.subcriptionName, "subscriberId", ps.subs.GetID())
		workerPushEndpointHTTPStatusCode.WithLabelValues(env, subModel.ExtractedTopicName, subModel.ExtractedSubscriptionName, subModel.PushEndpoint, fmt.Sprintf("%v", resp.StatusCode)).Inc()
		if resp.StatusCode == http.StatusOK {
			// Ack
			ps.ack(ctx, message)
			workerMessagesAckd.WithLabelValues(env, subModel.ExtractedTopicName, subModel.ExtractedSubscriptionName, subModel.PushEndpoint).Inc()
		} else {
			// Nack
			ps.nack(ctx, message)
			workerMessagesNAckd.WithLabelValues(env, subModel.ExtractedTopicName, subModel.ExtractedSubscriptionName, subModel.PushEndpoint).Inc()
		}

		// discard response.Body after usage and ignore errors
		_, err = io.Copy(ioutil.Discard, resp.Body)
		err = resp.Body.Close()

		// TODO: read response body if required by publisher later
	}
}

func (ps *PushStream) nack(ctx context.Context, message *metrov1.ReceivedMessage) {
	logger.Ctx(ps.ctx).Infow("worker: sending nack request to subscriber", "ackId", message.AckId, "subscription", ps.subcriptionName, "subscriberId", ps.subs.GetID())
	ackReq := subscriber.ParseAckID(message.AckId)
	// deadline is set to 0 for nack
	modackReq := subscriber.NewModAckMessage(ackReq, 0)
	// check for closed channel before sending request
	if ctx.Err() == nil && ps.subs.GetModAckChannel() != nil {
		ps.subs.GetModAckChannel() <- modackReq
	}
}

func (ps *PushStream) ack(ctx context.Context, message *metrov1.ReceivedMessage) {
	logger.Ctx(ps.ctx).Infow("worker: sending ack request to subscriber", "ackId", message.AckId, "subscription", ps.subcriptionName, "subscriberId", ps.subs.GetID())
	ackReq := subscriber.ParseAckID(message.AckId)
	// check for closed channel before sending request
	if ctx.Err() == nil && ps.subs.GetAckChannel() != nil {
		ps.subs.GetAckChannel() <- ackReq
	}
}

// NewPushStream return a push stream obj which is used for push subscriptions
func NewPushStream(ctx context.Context, nodeID string, subName string, subscriptionCore subscription.ICore, subscriberCore subscriber.ICore, config *HTTPClientConfig) *PushStream {
	pushCtx, cancelFunc := context.WithCancel(ctx)
	return &PushStream{
		ctx:              pushCtx,
		cancelFunc:       cancelFunc,
		nodeID:           nodeID,
		subcriptionName:  subName,
		subscriptionCore: subscriptionCore,
		subscriberCore:   subscriberCore,
		doneCh:           make(chan struct{}),
<<<<<<< HEAD
		responseChan:     make(chan metrov1.PullResponse),
=======
		stopCh:           make(chan struct{}),
>>>>>>> 0eb88792
		httpClient:       NewHTTPClientWithConfig(config),
	}
}

// NewHTTPClientWithConfig return a http client
func NewHTTPClientWithConfig(config *HTTPClientConfig) *http.Client {
	tr := &http.Transport{
		ResponseHeaderTimeout: time.Duration(config.ResponseHeaderTimeoutMS) * time.Millisecond,
		DialContext: (&net.Dialer{
			KeepAlive: time.Duration(config.ConnKeepAliveMS) * time.Millisecond,
			Timeout:   time.Duration(config.ConnectTimeoutMS) * time.Millisecond,
		}).DialContext,
		MaxIdleConns:          config.MaxAllIdleConns,
		IdleConnTimeout:       time.Duration(config.IdleConnTimeoutMS) * time.Millisecond,
		TLSHandshakeTimeout:   time.Duration(config.TLSHandshakeTimeoutMS) * time.Millisecond,
		MaxIdleConnsPerHost:   config.MaxHostIdleConns,
		ExpectContinueTimeout: time.Duration(config.ExpectContinueTimeoutMS) * time.Millisecond,
	}

	return &http.Client{Transport: tr}
}<|MERGE_RESOLUTION|>--- conflicted
+++ resolved
@@ -27,19 +27,13 @@
 	subscriberCore   subscriber.ICore
 	subs             subscriber.ISubscriber
 	httpClient       *http.Client
-<<<<<<< HEAD
-	responseChan     chan metrov1.PullResponse
-=======
 	stopCh           chan struct{}
->>>>>>> 0eb88792
 	doneCh           chan struct{}
 }
 
 // Start reads the messages from the broker and publish them to the subscription endpoint
 func (ps *PushStream) Start() error {
-	defer func() {
-		ps.doneCh <- struct{}{}
-	}()
+	defer close(ps.doneCh)
 
 	var (
 		err error
@@ -65,15 +59,12 @@
 	}
 
 	errGrp, gctx := errgroup.WithContext(ps.ctx)
+
 	errGrp.Go(func() error {
 		var err error
 		select {
 		case <-gctx.Done():
 			err = gctx.Err()
-<<<<<<< HEAD
-			logger.Ctx(ps.ctx).Infow("worker: subscriber stream context done", "subscription", ps.subcriptionName, "subscriberId", ps.subs.GetID(), "error", err.Error())
-			return err
-=======
 			if err != nil {
 				logger.Ctx(ps.ctx).Infow("worker: subscriber stream context done", "subscription", ps.subcriptionName, "subscriberId", ps.subs.GetID(), "error", err.Error())
 			}
@@ -81,9 +72,8 @@
 		case <-ps.stopCh:
 			logger.Ctx(ps.ctx).Infow("worker: subscriber stream received stop signal", "subscription", ps.subcriptionName, "subscriberId", ps.subs.GetID())
 			err = fmt.Errorf("stop channel received signal for stream, stopping")
->>>>>>> 0eb88792
-		}
-		return nil
+		}
+		return err
 	})
 
 	errGrp.Go(func() error {
@@ -91,13 +81,8 @@
 		for {
 			select {
 			case <-gctx.Done():
-<<<<<<< HEAD
-				err = gctx.Err()
-
-=======
 				logger.Ctx(ps.ctx).Infow("worker: subscriber request and response stopped", "subscription", ps.subcriptionName, "subscriberId", ps.subs.GetID())
 				// close all subscriber channels
->>>>>>> 0eb88792
 				close(subscriberRequestCh)
 				close(subscriberAckCh)
 				close(subscriberModAckCh)
@@ -105,8 +90,7 @@
 				// stop the subscriber after all the send channels are closed
 				ps.stopSubscriber()
 
-				logger.Ctx(ps.ctx).Infow("worker: push to subscriber request stream context done", "subscription", ps.subcriptionName, "subscriberId", ps.subs.GetID(), "error", err.Error())
-				return err
+				return gctx.Err()
 			case err = <-ps.subs.GetErrorChannel():
 				// if channel is closed, this can return with a nil error value
 				if err != nil {
@@ -115,46 +99,11 @@
 				}
 			default:
 				logger.Ctx(ps.ctx).Infow("worker: sending a subscriber pull request", "subscription", ps.subcriptionName, "subscriberId", ps.subs.GetID())
-<<<<<<< HEAD
-				// check for closed channel before sending request
-				if ps.subs.GetRequestChannel() != nil {
-					ps.subs.GetRequestChannel() <- &subscriber.PullRequest{MaxNumOfMessages: 10}
-					logger.Ctx(ps.ctx).Infow("worker: waiting for subscriber data", "subscription", ps.subcriptionName, "subscriberId", ps.subs.GetID())
-					res := <-ps.subs.GetResponseChannel()
-					logger.Ctx(ps.ctx).Infow("worker: writing subscriber data to channel", "res", res, "count", len(res.ReceivedMessages), "subscription", ps.subcriptionName, "subscriberId", ps.subs.GetID())
-					ps.responseChan <- res
-				}
-			}
-		}
-		logger.Ctx(ps.ctx).Infow("worker: returning from pull stream go routine", "subscription", ps.subcriptionName, "subscriberId", ps.subs.GetID())
-		return nil
-	})
-
-	errGrp.Go(func() error {
-		// read from response channel and fire a webhook
-		for {
-			select {
-			case <-gctx.Done():
-				err = gctx.Err()
-
-				// close all subscriber channels
-				close(subscriberAckCh)
-				close(subscriberModAckCh)
-
-				logger.Ctx(ps.ctx).Infow("worker: push to endpoint and subscriber ack/mod-ack stream context done", "subscription", ps.subcriptionName, "subscriberId", ps.subs.GetID(), "error", err.Error())
-
-				return err
-			default:
-				data := <-ps.responseChan
-				if data.ReceivedMessages != nil && len(data.ReceivedMessages) > 0 {
-					logger.Ctx(ps.ctx).Infow("worker: reading response data from channel", "subscription", ps.subcriptionName, "subscriberId", ps.subs.GetID())
-=======
 				ps.subs.GetRequestChannel() <- &subscriber.PullRequest{MaxNumOfMessages: 10}
 				logger.Ctx(ps.ctx).Infow("worker: waiting for subscriber data response", "subscription", ps.subcriptionName, "subscriberId", ps.subs.GetID())
 				data := <-ps.subs.GetResponseChannel()
 				logger.Ctx(ps.ctx).Infow("worker: received response data from channel", "subscription", ps.subcriptionName, "subscriberId", ps.subs.GetID())
 				if data != nil && data.ReceivedMessages != nil && len(data.ReceivedMessages) > 0 {
->>>>>>> 0eb88792
 					ps.processPushStreamResponse(ps.ctx, subModel, data)
 				}
 			}
@@ -171,20 +120,14 @@
 	// signal to stop all go routines
 	ps.cancelFunc()
 
-<<<<<<< HEAD
-=======
 	// wait for stop to complete
->>>>>>> 0eb88792
 	<-ps.doneCh
-
-	close(ps.doneCh)
-
 	return nil
 }
 
 func (ps *PushStream) stopSubscriber() {
-	// stop the active subscriber
-	if ps.subs != nil && ps.subs.IsActive() {
+	// stop the subscriber
+	if ps.subs != nil {
 		ps.subs.Stop()
 	}
 }
@@ -224,6 +167,7 @@
 		// discard response.Body after usage and ignore errors
 		_, err = io.Copy(ioutil.Discard, resp.Body)
 		err = resp.Body.Close()
+		logger.Ctx(ps.ctx).Errorw("worker: push response error on response io close()", "status", resp.StatusCode, "subscription", ps.subcriptionName, "subscriberId", ps.subs.GetID(), "error", err.Error())
 
 		// TODO: read response body if required by publisher later
 	}
@@ -260,11 +204,7 @@
 		subscriptionCore: subscriptionCore,
 		subscriberCore:   subscriberCore,
 		doneCh:           make(chan struct{}),
-<<<<<<< HEAD
-		responseChan:     make(chan metrov1.PullResponse),
-=======
 		stopCh:           make(chan struct{}),
->>>>>>> 0eb88792
 		httpClient:       NewHTTPClientWithConfig(config),
 	}
 }
