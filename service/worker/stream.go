--- conflicted
+++ resolved
@@ -25,11 +25,7 @@
 	subscriptionCore subscription.ICore
 	subscriberCore   subscriber.ICore
 	subs             subscriber.ISubscriber
-<<<<<<< HEAD
 	httpClient       *http.Client
-=======
-	httpClient       http.Client
->>>>>>> 17f8c372
 	stopCh           chan struct{}
 	doneCh           chan struct{}
 }
