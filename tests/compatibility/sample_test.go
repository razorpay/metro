// +build compatibility

package compatibility

import (
	"context"
	"fmt"
	"testing"
	"time"

	"cloud.google.com/go/pubsub"
	"github.com/google/uuid"
	"github.com/stretchr/testify/assert"
)

func Test_Pubsub(t *testing.T) {
	topicName := fmt.Sprintf("topic-%s", uuid.New().String()[0:4])
	subscription := fmt.Sprintf("sub-%s", uuid.New().String()[0:4])

	// This is just a placeholder test.
	// TODO: fix it with more tests and better structure
	for k, client := range []*pubsub.Client{metroClient, emulatorClient} {
<<<<<<< HEAD
		t.Logf("running index %d", k)
		topic, err := client.CreateTopic(context.Background(), "topic-name")
		if err != nil {
			t.Logf("error creating topic %s", err.Error())
		}
		assert.Nil(t, err)
		assert.NotNil(t, topic)

		sub, err := client.CreateSubscription(context.Background(), "sub-name",
=======
		topic, err := client.CreateTopic(context.Background(), topicName)
		assert.Nil(t, err)
		assert.NotNil(t, topic)

		r := topic.Publish(context.Background(), &pubsub.Message{Data: []byte("payload")})

		r.Get(context.Background())
		topic.Stop()

		sub, err := client.CreateSubscription(context.Background(), subscription,
>>>>>>> 1427a83f
			pubsub.SubscriptionConfig{Topic: topic})

		assert.Nil(t, err)

		ctx, cancelFunc := context.WithCancel(context.Background())

		//sub1.ReceiveSettings.Synchronous = true
		sub.ReceiveSettings.NumGoroutines = 1
		go sub.Receive(ctx, func(ctx context.Context, m *pubsub.Message) {
			t.Logf("[%d] Got message: %q\n", k, string(m.Data))
			m.Ack()
		})
		//topic.EnableMessageOrdering = true
		for i := 0; i < 10; i++ {
			r := topic.Publish(context.Background(), &pubsub.Message{Data: []byte(fmt.Sprintf("payload %d", i))})
			r.Get(context.Background())
		}

		topic.Stop()

<<<<<<< HEAD
		// some sleep to receive messages
		time.Sleep(5 * time.Second)
=======
		time.Sleep(7 * time.Millisecond)
>>>>>>> 1427a83f

		// cleanup
		err = topic.Delete(ctx)
		assert.Nil(t, err)
		err = sub.Delete(ctx)
		assert.Nil(t, err)

		cancelFunc()
	}
}<|MERGE_RESOLUTION|>--- conflicted
+++ resolved
@@ -20,30 +20,13 @@
 	// This is just a placeholder test.
 	// TODO: fix it with more tests and better structure
 	for k, client := range []*pubsub.Client{metroClient, emulatorClient} {
-<<<<<<< HEAD
 		t.Logf("running index %d", k)
-		topic, err := client.CreateTopic(context.Background(), "topic-name")
-		if err != nil {
-			t.Logf("error creating topic %s", err.Error())
-		}
-		assert.Nil(t, err)
-		assert.NotNil(t, topic)
-
-		sub, err := client.CreateSubscription(context.Background(), "sub-name",
-=======
 		topic, err := client.CreateTopic(context.Background(), topicName)
 		assert.Nil(t, err)
 		assert.NotNil(t, topic)
 
-		r := topic.Publish(context.Background(), &pubsub.Message{Data: []byte("payload")})
-
-		r.Get(context.Background())
-		topic.Stop()
-
 		sub, err := client.CreateSubscription(context.Background(), subscription,
->>>>>>> 1427a83f
 			pubsub.SubscriptionConfig{Topic: topic})
-
 		assert.Nil(t, err)
 
 		ctx, cancelFunc := context.WithCancel(context.Background())
@@ -62,12 +45,7 @@
 
 		topic.Stop()
 
-<<<<<<< HEAD
-		// some sleep to receive messages
 		time.Sleep(5 * time.Second)
-=======
-		time.Sleep(7 * time.Millisecond)
->>>>>>> 1427a83f
 
 		// cleanup
 		err = topic.Delete(ctx)
